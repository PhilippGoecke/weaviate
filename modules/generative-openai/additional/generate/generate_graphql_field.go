--- conflicted
+++ resolved
@@ -42,7 +42,6 @@
 							Description: "task",
 							Type:        graphql.String,
 						},
-<<<<<<< HEAD
 						"combineDocs": &graphql.InputObjectFieldConfig{
 							Description: "combineDocs",
 							Type:        graphql.String,
@@ -50,12 +49,11 @@
 						"mapTask": &graphql.InputObjectFieldConfig{
 							Description: "mapTask",
 							Type:        graphql.String,
-=======
+						},
 						"properties": &graphql.InputObjectFieldConfig{
 							Description:  "Properties used for the generation",
 							Type:         graphql.NewList(graphql.String),
 							DefaultValue: nil,
->>>>>>> d5570211
 						},
 					},
 				}),
