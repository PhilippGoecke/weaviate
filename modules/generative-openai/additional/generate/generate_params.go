//                           _       _
// __      _____  __ ___   ___  __ _| |_ ___
// \ \ /\ / / _ \/ _` \ \ / / |/ _` | __/ _ \
//  \ V  V /  __/ (_| |\ V /| | (_| | ||  __/
//   \_/\_/ \___|\__,_| \_/ |_|\__,_|\__\___|
//
//  Copyright © 2016 - 2023 Weaviate B.V. All rights reserved.
//
//  CONTACT: hello@weaviate.io
//

package generate

type Params struct {
<<<<<<< HEAD
	Prompt      *string
	Task        *string
	combineDocs *string
	mapTask     *string
=======
	Prompt     *string
	Task       *string
	Properties []string
>>>>>>> d5570211
}

func (n Params) GetPrompt() string {
	return *n.Prompt
}

func (n Params) GetTask() string {
	return *n.Task
}

<<<<<<< HEAD
func (n Params) GetCombineDocs() string {
	return *n.combineDocs
}

func (n Params) GetMapTask() string {
	return *n.mapTask
=======
func (n Params) GetProperties() []string {
	return n.Properties
>>>>>>> d5570211
}<|MERGE_RESOLUTION|>--- conflicted
+++ resolved
@@ -12,16 +12,11 @@
 package generate
 
 type Params struct {
-<<<<<<< HEAD
 	Prompt      *string
 	Task        *string
-	combineDocs *string
-	mapTask     *string
-=======
-	Prompt     *string
-	Task       *string
+	CombineDocs *string
+	MapTask     *string
 	Properties []string
->>>>>>> d5570211
 }
 
 func (n Params) GetPrompt() string {
@@ -32,15 +27,14 @@
 	return *n.Task
 }
 
-<<<<<<< HEAD
 func (n Params) GetCombineDocs() string {
-	return *n.combineDocs
+	return *n.CombineDocs
 }
 
 func (n Params) GetMapTask() string {
-	return *n.mapTask
-=======
+	return *n.MapTask
+}
+
 func (n Params) GetProperties() []string {
 	return n.Properties
->>>>>>> d5570211
 }