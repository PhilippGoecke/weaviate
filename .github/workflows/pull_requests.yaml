--- conflicted
+++ resolved
@@ -213,16 +213,12 @@
         env:
           WCS_DUMMY_CI_PW: ${{ secrets.WCS_DUMMY_CI_PW }}
           WCS_DUMMY_CI_PW_2: ${{ secrets.WCS_DUMMY_CI_PW_2 }}
-<<<<<<< HEAD
-        run: ./test/run.sh --acceptance-only
-=======
         with:
           # 15 Minute is a large enough timeout for most of our tests
           timeout_minutes: 15
           max_attempts: 3
           command: ./test/run.sh ${{ matrix.test }}
           on_retry_command: ./test/run.sh --cleanup
->>>>>>> 14837004
   Codecov:
     needs: [Unit-Tests, Integration-Tests]
     name: codecov
