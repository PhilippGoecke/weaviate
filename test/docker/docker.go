--- conflicted
+++ resolved
@@ -65,12 +65,9 @@
 func (d *DockerCompose) TerminateContainer(ctx context.Context, container string) error {
 	for idx, c := range d.containers {
 		if c.name == container {
-<<<<<<< HEAD
-=======
 			// TODO : remove this once issue got resolved in testcontainers
 			// this because the timeout is too short and hardcoded
 			// ref https://github.com/testcontainers/testcontainers-go/blob/35bf0cd0707d6ff21a8e7c7fdb39c5dfa560f142/docker.go#L309
->>>>>>> 1d6aef86
 			if err := c.container.Terminate(ctx); err != nil && !strings.Contains(err.Error(), "is already in progress") {
 				return fmt.Errorf("cannot stop %q: %w", c.name, err)
 			}
