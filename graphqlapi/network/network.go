--- conflicted
+++ resolved
@@ -200,28 +200,8 @@
 	}, nil
 }
 
-<<<<<<< HEAD
 func passThroughResolver(p graphql.ResolveParams) (interface{}, error) {
 	return p.Source, nil
-=======
-func passThroughGetFiltersAndResolvers(p graphql.ResolveParams) (interface{}, error) {
-	resolver, ok := p.Source.(map[string]interface{})["NetworkResolver"].(network_get.Resolver)
-	if !ok {
-		return nil, fmt.Errorf("source does not contain a NetworkResolver, but \n%#v", p.Source)
-	}
-
-	return network_get.FiltersAndResolver{
-		Resolver: resolver,
-	}, nil
-}
-
-func passThroughGetMetaResolvers(p graphql.ResolveParams) (interface{}, error) {
-	resolver, ok := p.Source.(map[string]interface{})["NetworkResolver"].(network_getmeta.Resolver)
-	if !ok {
-		return nil, fmt.Errorf("source does not contain a NetworkResolver, but \n%#v", p.Source)
-	}
-
-	return resolver, nil
 }
 
 func passThroughAggregateResolvers(p graphql.ResolveParams) (interface{}, error) {
@@ -231,5 +211,4 @@
 	}
 
 	return resolver, nil
->>>>>>> 8e394413
 }