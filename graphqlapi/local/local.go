--- conflicted
+++ resolved
@@ -7,13 +7,10 @@
 	"github.com/creativesoftwarefdn/weaviate/graphqlapi/descriptions"
 	local_aggregate "github.com/creativesoftwarefdn/weaviate/graphqlapi/local/aggregate"
 	local_get "github.com/creativesoftwarefdn/weaviate/graphqlapi/local/get"
-<<<<<<< HEAD
-	local_get_meta "github.com/creativesoftwarefdn/weaviate/graphqlapi/local/get_meta"
-=======
-//	local_get_meta "github.com/creativesoftwarefdn/weaviate/graphqlapi/local/get_meta"
+
+	//	local_get_meta "github.com/creativesoftwarefdn/weaviate/graphqlapi/local/get_meta"
+	"github.com/creativesoftwarefdn/weaviate/graphqlapi/descriptions"
 	local_aggregate "github.com/creativesoftwarefdn/weaviate/graphqlapi/local/aggregate"
-	"github.com/creativesoftwarefdn/weaviate/graphqlapi/descriptions"
->>>>>>> 57783d52
 	"github.com/graphql-go/graphql"
 )
 
@@ -23,30 +20,18 @@
 	if err != nil {
 		return nil, err
 	}
-<<<<<<< HEAD
-	getMetaField, err := local_get_meta.Build(dbSchema)
-	if err != nil {
-		return nil, err
-	}
-=======
-//	getMetaField, err := local_get_meta.Build(dbSchema)
-//		if err != nil {
-//			return nil, err
-//		}
->>>>>>> 57783d52
+	//	getMetaField, err := local_get_meta.Build(dbSchema)
+	//		if err != nil {
+	//			return nil, err
+	//		}
 	getAggregateField, err := local_aggregate.Build(dbSchema)
 	if err != nil {
 		return nil, err
 	}
 
 	localFields := graphql.Fields{
-<<<<<<< HEAD
-		"Get":       getField,
-		"GetMeta":   getMetaField,
-=======
 		"Get": getField,
 		//"GetMeta": getMetaField,
->>>>>>> 57783d52
 		"Aggregate": getAggregateField,
 	}
 
