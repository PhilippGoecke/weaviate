--- conflicted
+++ resolved
@@ -85,12 +85,8 @@
 }
 
 func (b *BatchManager) validateObjectsConcurrently(ctx context.Context, principal *models.Principal,
-<<<<<<< HEAD
-	classes []*models.Object, fields []*string, repl *additional.ReplicationProperties,
-	tenantKey string,
-=======
 	objects []*models.Object, fields []*string, repl *additional.ReplicationProperties,
->>>>>>> 19065bb2
+	tenantKey string,
 ) BatchObjects {
 	fieldsToKeep := determineResponseFields(fields)
 	c := make(chan BatchObject, len(objects))
@@ -105,19 +101,13 @@
 	eg.SetLimit(2 * runtime.GOMAXPROCS(0))
 
 	// Generate a goroutine for each separate request
-<<<<<<< HEAD
-	for i, object := range classes {
-		wg.Add(1)
-		go b.validateObject(ctx, principal, wg, object, i, &c, fieldsToKeep, repl, tenantKey)
-=======
 	for i, object := range objects {
 		i := i
 		object := object
 		eg.Go(func() error {
-			b.validateObject(ctx, principal, object, i, &c, fieldsToKeep, repl)
+			b.validateObject(ctx, principal, object, i, &c, fieldsToKeep, repl, tenantKey)
 			return nil
 		})
->>>>>>> 19065bb2
 	}
 
 	eg.Wait()
@@ -126,13 +116,9 @@
 }
 
 func (b *BatchManager) validateObject(ctx context.Context, principal *models.Principal,
-<<<<<<< HEAD
-	wg *sync.WaitGroup, concept *models.Object, originalIndex int, resultsC *chan BatchObject,
-	fieldsToKeep map[string]struct{}, repl *additional.ReplicationProperties, tenantKey string,
-=======
 	concept *models.Object, originalIndex int, resultsC *chan BatchObject,
 	fieldsToKeep map[string]struct{}, repl *additional.ReplicationProperties,
->>>>>>> 19065bb2
+	tenantKey string,
 ) {
 	var id strfmt.UUID
 
