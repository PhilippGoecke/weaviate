--- conflicted
+++ resolved
@@ -46,6 +46,8 @@
 	ManageRoles   = "manage_roles"
 	ManageCluster = "manage_cluster"
 
+	ReadGqlSchema = "read_gql_schema"
+
 	CreateCollections = "create_collections"
 	ReadCollections   = "read_collections"
 	UpdateCollections = "update_collections"
@@ -240,11 +242,10 @@
 	return fmt.Sprintf("collections/%s/shards/%s/objects/%s", class, shard, id)
 }
 
-<<<<<<< HEAD
 func GQLSchema() string {
 	return "gqlSchema"
-=======
+}
+
 func String(s string) *string {
 	return &s
->>>>>>> 8300e3d0
 }