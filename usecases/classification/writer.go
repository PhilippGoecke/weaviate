//                           _       _
// __      _____  __ ___   ___  __ _| |_ ___
// \ \ /\ / / _ \/ _` \ \ / / |/ _` | __/ _ \
//  \ V  V /  __/ (_| |\ V /| | (_| | ||  __/
//   \_/\_/ \___|\__,_| \_/ |_|\__,_|\__\___|
//
//  Copyright © 2016 - 2020 SeMI Technologies B.V. All rights reserved.
//
//  CONTACT: hello@semi.technology
//

package classification

import (
	"sync"
	"time"

	"github.com/pkg/errors"
	"github.com/semi-technologies/weaviate/entities/schema/kind"
	"github.com/semi-technologies/weaviate/entities/search"
	"github.com/semi-technologies/weaviate/usecases/objects"
)

type writer interface {
	Start()
	Store(item search.Result) error
	Stop() batchWriterResults
}

type batchWriter struct {
	mutex           sync.RWMutex
	vectorRepo      vectorRepo
	batchItemsCount int
	batchObjects    objects.BatchObjects
	saveObjectItems chan objects.BatchObjects
	errorCount      int64
	ec              *errorCompounder
	cancel          chan struct{}
	batchTreshold   int
}

type batchWriterResults struct {
	successCount int64
	errorCount   int64
	err          error
}

func newBatchWriter(vectorRepo vectorRepo) writer {
	return &batchWriter{
		vectorRepo:      vectorRepo,
		batchItemsCount: 0,
		batchObjects:    objects.BatchObjects{},
<<<<<<< HEAD
		saveObjectItems: make(chan objects.BatchObjects, 1),
=======
		saveObjectItems: make(chan objects.BatchObjects),
>>>>>>> fbcbef35
		errorCount:      0,
		ec:              &errorCompounder{},
		cancel:          make(chan struct{}),
		batchTreshold:   100,
	}
}

// Store puts an item to batch list
func (r *batchWriter) Store(item search.Result) error {
	r.mutex.Lock()
	defer r.mutex.Unlock()

	switch item.Kind {
	case kind.Object:
		return r.storeObject(item)
	default:
		return errors.Errorf("impossible kind")
	}
}

// Start starts the batch save goroutine
func (r *batchWriter) Start() {
	go r.batchSave()
}

// Stop stops the batch save goroutine and saves the last items
func (r *batchWriter) Stop() batchWriterResults {
	r.cancel <- struct{}{}
	r.saveObjects(r.batchObjects)
	return batchWriterResults{int64(r.batchItemsCount) - r.errorCount, r.errorCount, r.ec.toError()}
}

func (r *batchWriter) storeObject(item search.Result) error {
	r.batchItemsCount++
	batchObject := objects.BatchObject{
		UUID:          item.ID,
		Object:        item.Object(),
		OriginalIndex: r.batchItemsCount,
		Vector:        item.Vector,
	}
	r.batchObjects = append(r.batchObjects, batchObject)
	if len(r.batchObjects) >= r.batchTreshold {
		r.saveObjectItems <- r.batchObjects
		r.batchObjects = objects.BatchObjects{}
	}
	return nil
}

// This goroutine is created in order to make possible the batch save operation to be run in background
// and not to block the Store(item) operation invocation which is being done by the worker threads
func (r *batchWriter) batchSave() {
	for {
		select {
		case <-r.cancel:
			return
		case items := <-r.saveObjectItems:
			r.saveObjects(items)
		}
	}
}
<<<<<<< HEAD

func (r *batchWriter) saveObjects(items objects.BatchObjects) {
	ctx, cancel := contextWithTimeout(5 * time.Second)
	defer cancel()
=======

func (r *batchWriter) saveObjects(items objects.BatchObjects) {
	// we need to allow quite some time as this is now a batch, no longer just a
	// single item and we don't have any control over what other load is
	// currently going on, such as imports. TODO: should this be
	// user-configurable?
	ctx, cancel := contextWithTimeout(30 * time.Second)
	defer cancel()

>>>>>>> fbcbef35
	if len(items) > 0 {
		saved, err := r.vectorRepo.BatchPutObjects(ctx, items)
		if err != nil {
			r.ec.add(err)
		}
		for i := range saved {
			if saved[i].Err != nil {
				r.ec.add(saved[i].Err)
				r.errorCount++
			}
		}
	}
}<|MERGE_RESOLUTION|>--- conflicted
+++ resolved
@@ -50,11 +50,7 @@
 		vectorRepo:      vectorRepo,
 		batchItemsCount: 0,
 		batchObjects:    objects.BatchObjects{},
-<<<<<<< HEAD
-		saveObjectItems: make(chan objects.BatchObjects, 1),
-=======
 		saveObjectItems: make(chan objects.BatchObjects),
->>>>>>> fbcbef35
 		errorCount:      0,
 		ec:              &errorCompounder{},
 		cancel:          make(chan struct{}),
@@ -115,12 +111,6 @@
 		}
 	}
 }
-<<<<<<< HEAD
-
-func (r *batchWriter) saveObjects(items objects.BatchObjects) {
-	ctx, cancel := contextWithTimeout(5 * time.Second)
-	defer cancel()
-=======
 
 func (r *batchWriter) saveObjects(items objects.BatchObjects) {
 	// we need to allow quite some time as this is now a batch, no longer just a
@@ -130,7 +120,6 @@
 	ctx, cancel := contextWithTimeout(30 * time.Second)
 	defer cancel()
 
->>>>>>> fbcbef35
 	if len(items) > 0 {
 		saved, err := r.vectorRepo.BatchPutObjects(ctx, items)
 		if err != nil {
