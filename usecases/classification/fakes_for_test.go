--- conflicted
+++ resolved
@@ -79,18 +79,11 @@
 // write requests (Put[Kind]) are stored in the db map
 type fakeVectorRepoKNN struct {
 	sync.Mutex
-<<<<<<< HEAD
-	unclassified     []search.Result
-	classified       []search.Result
-	db               map[strfmt.UUID]*models.Object
-	errorOnAggregate error
-=======
 	unclassified      []search.Result
 	classified        []search.Result
 	db                map[strfmt.UUID]*models.Object
 	errorOnAggregate  error
 	batchStorageDelay time.Duration
->>>>>>> fbcbef35
 }
 
 func (f *fakeVectorRepoKNN) GetUnclassified(ctx context.Context,
@@ -171,26 +164,17 @@
 func (f *fakeVectorRepoKNN) BatchPutObjects(ctx context.Context, objects objects.BatchObjects) (objects.BatchObjects, error) {
 	f.Lock()
 	defer f.Unlock()
-<<<<<<< HEAD
+
+	if f.batchStorageDelay > 0 {
+		time.Sleep(f.batchStorageDelay)
+	}
+
 	for _, batchObject := range objects {
 		f.db[batchObject.Object.ID] = batchObject.Object
 	}
 	return objects, nil
 }
 
-=======
-
-	if f.batchStorageDelay > 0 {
-		time.Sleep(f.batchStorageDelay)
-	}
-
-	for _, batchObject := range objects {
-		f.db[batchObject.Object.ID] = batchObject.Object
-	}
-	return objects, nil
-}
-
->>>>>>> fbcbef35
 func (f *fakeVectorRepoKNN) get(id strfmt.UUID) (*models.Object, bool) {
 	f.Lock()
 	defer f.Unlock()
