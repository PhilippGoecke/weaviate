//                           _       _
// __      _____  __ ___   ___  __ _| |_ ___
// \ \ /\ / / _ \/ _` \ \ / / |/ _` | __/ _ \
//  \ V  V /  __/ (_| |\ V /| | (_| | ||  __/
//   \_/\_/ \___|\__,_| \_/ |_|\__,_|\__\___|
//
//  Copyright © 2016 - 2024 Weaviate B.V. All rights reserved.
//
//  CONTACT: hello@weaviate.io
//

package clusterapi

import (
	"context"
	"encoding/base64"
	"encoding/json"
	"errors"
	"fmt"
	"io"
	"net/http"
	"regexp"
	"strconv"
	"time"

	"github.com/go-openapi/strfmt"
	enterrors "github.com/weaviate/weaviate/entities/errors"
	"github.com/weaviate/weaviate/entities/storobj"
	"github.com/weaviate/weaviate/usecases/objects"
	"github.com/weaviate/weaviate/usecases/replica"
	"github.com/weaviate/weaviate/usecases/scaler"
)

type replicator interface {
	// Write endpoints
	ReplicateObject(ctx context.Context, indexName, shardName,
		requestID string, object *storobj.Object, schemaVersion uint64) replica.SimpleResponse
	ReplicateObjects(ctx context.Context, indexName, shardName,
		requestID string, objects []*storobj.Object, schemaVersion uint64) replica.SimpleResponse
	ReplicateUpdate(ctx context.Context, indexName, shardName,
		requestID string, mergeDoc *objects.MergeDocument, schemaVersion uint64) replica.SimpleResponse
	ReplicateDeletion(ctx context.Context, indexName, shardName,
<<<<<<< HEAD
		requestID string, uuid strfmt.UUID, schemaVersion uint64) replica.SimpleResponse
	ReplicateDeletions(ctx context.Context, indexName, shardName,
		requestID string, uuids []strfmt.UUID, dryRun bool, schemaVersion uint64) replica.SimpleResponse
=======
		requestID string, uuid strfmt.UUID, deletionTime time.Time) replica.SimpleResponse
	ReplicateDeletions(ctx context.Context, indexName, shardName,
		requestID string, uuids []strfmt.UUID, deletionTime time.Time, dryRun bool) replica.SimpleResponse
>>>>>>> f62158e2
	ReplicateReferences(ctx context.Context, indexName, shardName,
		requestID string, refs []objects.BatchReference, schemaVersion uint64) replica.SimpleResponse
	CommitReplication(indexName, shardName, requestID string) interface{}
	AbortReplication(indexName, shardName, requestID string) interface{}
	OverwriteObjects(ctx context.Context, index, shard string,
		vobjects []*objects.VObject) ([]replica.RepairResponse, error)
	// Read endpoints
	FetchObject(ctx context.Context, indexName,
		shardName string, id strfmt.UUID) (objects.Replica, error)
	FetchObjects(ctx context.Context, class,
		shardName string, ids []strfmt.UUID) ([]objects.Replica, error)
	DigestObjects(ctx context.Context, class, shardName string,
		ids []strfmt.UUID) (result []replica.RepairResponse, err error)
}

type localScaler interface {
	LocalScaleOut(ctx context.Context, className string,
		dist scaler.ShardDist) error
}

type replicatedIndices struct {
	shards replicator
	scaler localScaler
	auth   auth
	// maintenanceModeEnabled is an experimental feature to allow the system to be
	// put into a maintenance mode where all replicatedIndices requests just return a 418
	maintenanceModeEnabled bool
}

var (
	regxObject = regexp.MustCompile(`\/replicas\/indices\/(` + cl + `)` +
		`\/shards\/(` + sh + `)\/objects\/(` + ob + `)(\/[0-9]{1,64})?`)
	regxOverwriteObjects = regexp.MustCompile(`\/indices\/(` + cl + `)` +
		`\/shards\/(` + sh + `)\/objects/_overwrite`)
	regxObjectsDigest = regexp.MustCompile(`\/indices\/(` + cl + `)` +
		`\/shards\/(` + sh + `)\/objects/_digest`)
	regxObjects = regexp.MustCompile(`\/replicas\/indices\/(` + cl + `)` +
		`\/shards\/(` + sh + `)\/objects`)
	regxReferences = regexp.MustCompile(`\/replicas\/indices\/(` + cl + `)` +
		`\/shards\/(` + sh + `)\/objects/references`)
	regxIncreaseRepFactor = regexp.MustCompile(`\/replicas\/indices\/(` + cl + `)` +
		`\/replication-factor:increase`)
	regxCommitPhase = regexp.MustCompile(`\/replicas\/indices\/(` + cl + `)` +
		`\/shards\/(` + sh + `):(commit|abort)`)
)

func NewReplicatedIndices(shards replicator, scaler localScaler, auth auth, maintenanceModeEnabled bool) *replicatedIndices {
	return &replicatedIndices{
		shards:                 shards,
		scaler:                 scaler,
		auth:                   auth,
		maintenanceModeEnabled: maintenanceModeEnabled,
	}
}

func (i *replicatedIndices) Indices() http.Handler {
	return i.auth.handleFunc(i.indicesHandler())
}

func (i *replicatedIndices) indicesHandler() http.HandlerFunc {
	return func(w http.ResponseWriter, r *http.Request) {
		path := r.URL.Path
		if i.maintenanceModeEnabled {
			http.Error(w, "418 Maintenance mode", http.StatusTeapot)
			return
		}
		// NOTE if you update any of these handler methods/paths, also update the indices_replicas_test.go
		// TestMaintenanceModeReplicatedIndices test to include the new methods/paths.
		switch {
		case regxObjectsDigest.MatchString(path):
			if r.Method == http.MethodGet {
				i.getObjectsDigest().ServeHTTP(w, r)
				return
			}

			http.Error(w, "405 Method not Allowed", http.StatusMethodNotAllowed)
			return
		case regxOverwriteObjects.MatchString(path):
			if r.Method == http.MethodPut {
				i.putOverwriteObjects().ServeHTTP(w, r)
				return
			}

			http.Error(w, "405 Method not Allowed", http.StatusMethodNotAllowed)
			return
		case regxObject.MatchString(path):
			if r.Method == http.MethodDelete {
				i.deleteObject().ServeHTTP(w, r)
				return
			}

			if r.Method == http.MethodPatch {
				i.patchObject().ServeHTTP(w, r)
				return
			}

			if r.Method == http.MethodGet {
				i.getObject().ServeHTTP(w, r)
				return
			}

			if regxReferences.MatchString(path) {
				if r.Method == http.MethodPost {
					i.postRefs().ServeHTTP(w, r)
					return
				}
			}

			http.Error(w, "405 Method not Allowed", http.StatusMethodNotAllowed)
			return

		case regxObjects.MatchString(path):
			if r.Method == http.MethodGet {
				i.getObjectsMulti().ServeHTTP(w, r)
				return
			}

			if r.Method == http.MethodPost {
				i.postObject().ServeHTTP(w, r)
				return
			}

			if r.Method == http.MethodDelete {
				i.deleteObjects().ServeHTTP(w, r)
				return
			}

			http.Error(w, "405 Method not Allowed", http.StatusMethodNotAllowed)
			return

		case regxIncreaseRepFactor.MatchString(path):
			if r.Method == http.MethodPut {
				i.increaseReplicationFactor().ServeHTTP(w, r)
				return
			}

			http.Error(w, "405 Method not Allowed", http.StatusMethodNotAllowed)
			return

		case regxCommitPhase.MatchString(path):
			if r.Method == http.MethodPost {
				i.executeCommitPhase().ServeHTTP(w, r)
				return
			}

			http.Error(w, "405 Method not Allowed", http.StatusMethodNotAllowed)
			return

		default:
			http.NotFound(w, r)
			return
		}
	}
}

func (i *replicatedIndices) executeCommitPhase() http.Handler {
	return http.HandlerFunc(func(w http.ResponseWriter, r *http.Request) {
		args := regxCommitPhase.FindStringSubmatch(r.URL.Path)
		if len(args) != 4 {
			http.Error(w, "invalid URI", http.StatusBadRequest)
			return
		}

		requestID := r.URL.Query().Get(replica.RequestKey)
		if requestID == "" {
			http.Error(w, "request_id not provided", http.StatusBadRequest)
			return
		}

		index, shard, cmd := args[1], args[2], args[3]

		var resp interface{}

		switch cmd {
		case "commit":
			resp = i.shards.CommitReplication(index, shard, requestID)
		case "abort":
			resp = i.shards.AbortReplication(index, shard, requestID)
		default:
			http.Error(w, fmt.Sprintf("unrecognized command: %s", cmd), http.StatusNotImplemented)
			return
		}
		if resp == nil { // could not find request with specified id
			http.Error(w, "request not found", http.StatusNotFound)
			return
		}
		b, err := json.Marshal(resp)
		if err != nil {
			http.Error(w, fmt.Sprintf("failed to marshal response: %+v, error: %v", resp, err),
				http.StatusInternalServerError)
			return
		}
		w.Write(b)
	})
}

func (i *replicatedIndices) increaseReplicationFactor() http.Handler {
	return http.HandlerFunc(func(w http.ResponseWriter, r *http.Request) {
		args := regxIncreaseRepFactor.FindStringSubmatch(r.URL.Path)
		fmt.Printf("path: %v, args: %+v", r.URL.Path, args)
		if len(args) != 2 {
			http.Error(w, "invalid URI", http.StatusBadRequest)
			return
		}

		index := args[1]

		bodyBytes, err := io.ReadAll(r.Body)
		if err != nil {
			http.Error(w, err.Error(), http.StatusInternalServerError)
			return
		}

		dist, err := IndicesPayloads.IncreaseReplicationFactor.Unmarshal(bodyBytes)
		if err != nil {
			http.Error(w, err.Error(), http.StatusInternalServerError)
			return
		}

		if err := i.scaler.LocalScaleOut(r.Context(), index, dist); err != nil {
			http.Error(w, err.Error(), http.StatusInternalServerError)
			return
		}

		w.WriteHeader(http.StatusNoContent)
	})
}

func (i *replicatedIndices) postObject() http.Handler {
	return http.HandlerFunc(func(w http.ResponseWriter, r *http.Request) {
		args := regxObjects.FindStringSubmatch(r.URL.Path)
		if len(args) != 3 {
			http.Error(w, "invalid URI", http.StatusBadRequest)
			return
		}

		requestID := r.URL.Query().Get(replica.RequestKey)
		if requestID == "" {
			http.Error(w, "request_id not provided", http.StatusBadRequest)
			return
		}

		schemaVersion, err := extractSchemaVersionFromUrlQuery(r.URL.Query())
		if err != nil {
			http.Error(w, err.Error(), http.StatusBadRequest)
			return
		}

		index, shard := args[1], args[2]

		defer r.Body.Close()

		ct := r.Header.Get("content-type")

		switch ct {

		case IndicesPayloads.SingleObject.MIME():
			i.postObjectSingle(w, r, index, shard, requestID, schemaVersion)
			return
		case IndicesPayloads.ObjectList.MIME():
			i.postObjectBatch(w, r, index, shard, requestID, schemaVersion)
			return
		default:
			http.Error(w, "415 Unsupported Media Type", http.StatusUnsupportedMediaType)
			return
		}
	})
}

func (i *replicatedIndices) patchObject() http.Handler {
	return http.HandlerFunc(func(w http.ResponseWriter, r *http.Request) {
		args := regxObjects.FindStringSubmatch(r.URL.Path)
		if len(args) != 3 {
			http.Error(w, "invalid URI", http.StatusBadRequest)
			return
		}

		requestID := r.URL.Query().Get(replica.RequestKey)
		if requestID == "" {
			http.Error(w, "request_id not provided", http.StatusBadRequest)
			return
		}

		index, shard := args[1], args[2]

		bodyBytes, err := io.ReadAll(r.Body)
		if err != nil {
			http.Error(w, err.Error(), http.StatusInternalServerError)
			return
		}

		mergeDoc, err := IndicesPayloads.MergeDoc.Unmarshal(bodyBytes)
		if err != nil {
			http.Error(w, err.Error(), http.StatusInternalServerError)
			return
		}

		schemaVersion, err := extractSchemaVersionFromUrlQuery(r.URL.Query())
		if err != nil {
			http.Error(w, err.Error(), http.StatusBadRequest)
			return
		}
		resp := i.shards.ReplicateUpdate(r.Context(), index, shard, requestID, &mergeDoc, schemaVersion)
		if localIndexNotReady(resp) {
			http.Error(w, resp.FirstError().Error(), http.StatusServiceUnavailable)
			return
		}

		b, err := json.Marshal(resp)
		if err != nil {
			http.Error(w, fmt.Sprintf("failed to marshal response: %+v, error: %v", resp, err),
				http.StatusInternalServerError)
			return
		}

		w.Write(b)
	})
}

func (i *replicatedIndices) getObjectsDigest() http.Handler {
	return http.HandlerFunc(func(w http.ResponseWriter, r *http.Request) {
		args := regxObjectsDigest.FindStringSubmatch(r.URL.Path)
		if len(args) != 3 {
			http.Error(w, "invalid URI", http.StatusBadRequest)
			return
		}

		index, shard := args[1], args[2]

		defer r.Body.Close()
		reqPayload, err := io.ReadAll(r.Body)
		if err != nil {
			http.Error(w, "read request body: "+err.Error(), http.StatusInternalServerError)
			return
		}

		var ids []strfmt.UUID
		if err := json.Unmarshal(reqPayload, &ids); err != nil {
			http.Error(w, "unmarshal digest objects params from json: "+err.Error(),
				http.StatusBadRequest)
			return
		}

		results, err := i.shards.DigestObjects(r.Context(), index, shard, ids)
		if err != nil && errors.As(err, &enterrors.ErrUnprocessable{}) {
			http.Error(w, "digest objects: "+err.Error(),
				http.StatusUnprocessableEntity)
			return
		}

		if err != nil {
			http.Error(w, "digest objects: "+err.Error(),
				http.StatusInternalServerError)
			return
		}

		resBytes, err := json.Marshal(results)
		if err != nil {
			http.Error(w, err.Error(), http.StatusInternalServerError)
			return
		}

		w.Write(resBytes)
	})
}

func (i *replicatedIndices) putOverwriteObjects() http.Handler {
	return http.HandlerFunc(func(w http.ResponseWriter, r *http.Request) {
		args := regxOverwriteObjects.FindStringSubmatch(r.URL.Path)
		if len(args) != 3 {
			http.Error(w, "invalid URI", http.StatusBadRequest)
			return
		}

		index, shard := args[1], args[2]

		defer r.Body.Close()
		reqPayload, err := io.ReadAll(r.Body)
		if err != nil {
			http.Error(w, "read request body: "+err.Error(), http.StatusInternalServerError)
			return
		}

		vobjs, err := IndicesPayloads.VersionedObjectList.Unmarshal(reqPayload)
		if err != nil {
			http.Error(w, "unmarshal overwrite objects params from json: "+err.Error(),
				http.StatusBadRequest)
			return
		}

		results, err := i.shards.OverwriteObjects(r.Context(), index, shard, vobjs)
		if err != nil {
			http.Error(w, "overwrite objects: "+err.Error(),
				http.StatusInternalServerError)
			return
		}

		resBytes, err := json.Marshal(results)
		if err != nil {
			http.Error(w, err.Error(), http.StatusInternalServerError)
			return
		}

		w.Write(resBytes)
	})
}

func (i *replicatedIndices) deleteObject() http.Handler {
	return http.HandlerFunc(func(w http.ResponseWriter, r *http.Request) {
		args := regxObject.FindStringSubmatch(r.URL.Path)
		if len(args) != 5 {
			http.Error(w, "invalid URI", http.StatusBadRequest)
			return
		}

		requestID := r.URL.Query().Get(replica.RequestKey)
		if requestID == "" {
			http.Error(w, "request_id not provided", http.StatusBadRequest)
			return
		}

		index, shard, id := args[1], args[2], args[3]

		var deletionTime time.Time

		if args[4] != "" {
			deletionTimeUnixMilli, err := strconv.ParseInt(args[4][1:], 10, 64)
			if err != nil {
				http.Error(w, "invalid URI", http.StatusBadRequest)
			}
			deletionTime = time.UnixMilli(deletionTimeUnixMilli)
		}

		defer r.Body.Close()

<<<<<<< HEAD
		schemaVersion, err := extractSchemaVersionFromUrlQuery(r.URL.Query())
		if err != nil {
			http.Error(w, err.Error(), http.StatusBadRequest)
			return
		}
		resp := i.shards.ReplicateDeletion(r.Context(), index, shard, requestID, strfmt.UUID(id), schemaVersion)
=======
		resp := i.shards.ReplicateDeletion(r.Context(), index, shard, requestID, strfmt.UUID(id), deletionTime)
>>>>>>> f62158e2
		if localIndexNotReady(resp) {
			http.Error(w, resp.FirstError().Error(), http.StatusServiceUnavailable)
			return
		}

		b, err := json.Marshal(resp)
		if err != nil {
			http.Error(w, fmt.Sprintf("failed to marshal response: %+v, error: %v", resp, err),
				http.StatusInternalServerError)
			return
		}
		w.Write(b)
	})
}

func (i *replicatedIndices) deleteObjects() http.Handler {
	return http.HandlerFunc(func(w http.ResponseWriter, r *http.Request) {
		args := regxObjects.FindStringSubmatch(r.URL.Path)
		if len(args) != 3 {
			http.Error(w, "invalid URI", http.StatusBadRequest)
			return
		}

		requestID := r.URL.Query().Get(replica.RequestKey)
		if requestID == "" {
			http.Error(w, "request_id not provided", http.StatusBadRequest)
			return
		}

		index, shard := args[1], args[2]

		bodyBytes, err := io.ReadAll(r.Body)
		if err != nil {
			http.Error(w, err.Error(), http.StatusInternalServerError)
			return
		}
		defer r.Body.Close()

		uuids, deletionTimeUnix, dryRun, err := IndicesPayloads.BatchDeleteParams.Unmarshal(bodyBytes)
		if err != nil {
			http.Error(w, err.Error(), http.StatusInternalServerError)
			return
		}

<<<<<<< HEAD
		schemaVersion, err := extractSchemaVersionFromUrlQuery(r.URL.Query())
		if err != nil {
			http.Error(w, err.Error(), http.StatusBadRequest)
			return
		}

		resp := i.shards.ReplicateDeletions(r.Context(), index, shard, requestID, uuids, dryRun, schemaVersion)
=======
		resp := i.shards.ReplicateDeletions(r.Context(), index, shard, requestID, uuids, deletionTimeUnix, dryRun)
>>>>>>> f62158e2
		if localIndexNotReady(resp) {
			http.Error(w, resp.FirstError().Error(), http.StatusServiceUnavailable)
			return
		}

		b, err := json.Marshal(resp)
		if err != nil {
			http.Error(w, fmt.Sprintf("failed to marshal response: %+v, error: %v", resp, err),
				http.StatusInternalServerError)
			return
		}
		w.Write(b)
	})
}

func (i *replicatedIndices) postObjectSingle(w http.ResponseWriter, r *http.Request,
	index, shard, requestID string, schemaVersion uint64,
) {
	bodyBytes, err := io.ReadAll(r.Body)
	if err != nil {
		http.Error(w, err.Error(), http.StatusInternalServerError)
		return
	}

	obj, err := IndicesPayloads.SingleObject.Unmarshal(bodyBytes)
	if err != nil {
		http.Error(w, err.Error(), http.StatusInternalServerError)
		return
	}

	resp := i.shards.ReplicateObject(r.Context(), index, shard, requestID, obj, schemaVersion)
	if localIndexNotReady(resp) {
		http.Error(w, resp.FirstError().Error(), http.StatusServiceUnavailable)
		return
	}

	b, err := json.Marshal(resp)
	if err != nil {
		http.Error(w, fmt.Sprintf("failed to marshal response: %+v, error: %v", resp, err),
			http.StatusInternalServerError)
		return
	}

	w.Write(b)
}

func (i *replicatedIndices) postObjectBatch(w http.ResponseWriter, r *http.Request,
	index, shard, requestID string, schemaVersion uint64,
) {
	bodyBytes, err := io.ReadAll(r.Body)
	if err != nil {
		http.Error(w, err.Error(), http.StatusInternalServerError)
		return
	}

	objs, err := IndicesPayloads.ObjectList.Unmarshal(bodyBytes)
	if err != nil {
		http.Error(w, err.Error(), http.StatusInternalServerError)
		return
	}

	resp := i.shards.ReplicateObjects(r.Context(), index, shard, requestID, objs, schemaVersion)
	if localIndexNotReady(resp) {
		http.Error(w, resp.FirstError().Error(), http.StatusServiceUnavailable)
		return
	}

	b, err := json.Marshal(resp)
	if err != nil {
		http.Error(w, fmt.Sprintf("unmarshal resp: %+v, error: %v", resp, err),
			http.StatusInternalServerError)
		return
	}

	w.Write(b)
}

func (i *replicatedIndices) getObject() http.Handler {
	return http.HandlerFunc(func(w http.ResponseWriter, r *http.Request) {
		args := regxObject.FindStringSubmatch(r.URL.Path)
		if len(args) != 5 || args[4] != "" {
			http.Error(w, "invalid URI", http.StatusBadRequest)
			return
		}

		index, shard, id := args[1], args[2], args[3]

		defer r.Body.Close()

		var (
			resp objects.Replica
			err  error
		)

		resp, err = i.shards.FetchObject(r.Context(), index, shard, strfmt.UUID(id))
		if err != nil && errors.As(err, &enterrors.ErrUnprocessable{}) {
			http.Error(w, "digest objects: "+err.Error(),
				http.StatusUnprocessableEntity)
			return
		}

		if err != nil {
			http.Error(w, err.Error(), http.StatusInternalServerError)
			return
		}

		b, err := resp.MarshalBinary()
		if err != nil {
			http.Error(w, fmt.Sprintf("unmarshal resp: %+v, error: %v", resp, err),
				http.StatusInternalServerError)
			return
		}

		w.Write(b)
	})
}

func (i *replicatedIndices) getObjectsMulti() http.Handler {
	return http.HandlerFunc(func(w http.ResponseWriter, r *http.Request) {
		args := regxObjects.FindStringSubmatch(r.URL.Path)
		if len(args) != 3 {
			http.Error(w, fmt.Sprintf("invalid URI: %s", r.URL.Path),
				http.StatusBadRequest)
			return
		}

		index, shard := args[1], args[2]

		defer r.Body.Close()

		idsEncoded := r.URL.Query().Get("ids")
		if idsEncoded == "" {
			http.Error(w, "missing required url param 'ids'",
				http.StatusBadRequest)
			return
		}

		idsBytes, err := base64.StdEncoding.DecodeString(idsEncoded)
		if err != nil {
			http.Error(w, "base64 decode 'ids' param: "+err.Error(),
				http.StatusBadRequest)
			return
		}

		var ids []strfmt.UUID
		if err := json.Unmarshal(idsBytes, &ids); err != nil {
			http.Error(w, "unmarshal 'ids' param from json: "+err.Error(),
				http.StatusBadRequest)
			return
		}

		resp, err := i.shards.FetchObjects(r.Context(), index, shard, ids)
		if err != nil && errors.As(err, &enterrors.ErrUnprocessable{}) {
			http.Error(w, "digest objects: "+err.Error(),
				http.StatusUnprocessableEntity)
			return
		}
		if err != nil {
			http.Error(w, err.Error(), http.StatusInternalServerError)
			return
		}

		b, err := objects.Replicas(resp).MarshalBinary()
		if err != nil {
			http.Error(w, fmt.Sprintf("unmarshal resp: %+v, error: %v", resp, err),
				http.StatusInternalServerError)
			return
		}

		w.Write(b)
	})
}

func (i *replicatedIndices) postRefs() http.Handler {
	return http.HandlerFunc(func(w http.ResponseWriter, r *http.Request) {
		args := regxObjects.FindStringSubmatch(r.URL.Path)
		if len(args) != 3 {
			http.Error(w, "invalid URI", http.StatusBadRequest)
			return
		}

		requestID := r.URL.Query().Get(replica.RequestKey)
		if requestID == "" {
			http.Error(w, "request_id not provided", http.StatusBadRequest)
			return
		}

		index, shard := args[1], args[2]
		bodyBytes, err := io.ReadAll(r.Body)
		if err != nil {
			http.Error(w, err.Error(), http.StatusInternalServerError)
			return
		}

		refs, err := IndicesPayloads.ReferenceList.Unmarshal(bodyBytes)
		if err != nil {
			http.Error(w, err.Error(), http.StatusInternalServerError)
			return
		}

		schemaVersion, err := extractSchemaVersionFromUrlQuery(r.URL.Query())
		if err != nil {
			http.Error(w, err.Error(), http.StatusBadRequest)
			return
		}

		resp := i.shards.ReplicateReferences(r.Context(), index, shard, requestID, refs, schemaVersion)
		if localIndexNotReady(resp) {
			http.Error(w, resp.FirstError().Error(), http.StatusServiceUnavailable)
			return
		}

		b, err := json.Marshal(resp)
		if err != nil {
			http.Error(w, fmt.Sprintf("unmarshal resp: %+v, error: %v", resp, err),
				http.StatusInternalServerError)
			return
		}

		w.Write(b)
	})
}

func localIndexNotReady(resp replica.SimpleResponse) bool {
	if err := resp.FirstError(); err != nil {
		re, ok := err.(*replica.Error)
		if ok && re.IsStatusCode(replica.StatusNotReady) {
			return true
		}
	}
	return false
}<|MERGE_RESOLUTION|>--- conflicted
+++ resolved
@@ -40,15 +40,9 @@
 	ReplicateUpdate(ctx context.Context, indexName, shardName,
 		requestID string, mergeDoc *objects.MergeDocument, schemaVersion uint64) replica.SimpleResponse
 	ReplicateDeletion(ctx context.Context, indexName, shardName,
-<<<<<<< HEAD
-		requestID string, uuid strfmt.UUID, schemaVersion uint64) replica.SimpleResponse
+		requestID string, uuid strfmt.UUID, deletionTime time.Time, schemaVersion uint64) replica.SimpleResponse
 	ReplicateDeletions(ctx context.Context, indexName, shardName,
-		requestID string, uuids []strfmt.UUID, dryRun bool, schemaVersion uint64) replica.SimpleResponse
-=======
-		requestID string, uuid strfmt.UUID, deletionTime time.Time) replica.SimpleResponse
-	ReplicateDeletions(ctx context.Context, indexName, shardName,
-		requestID string, uuids []strfmt.UUID, deletionTime time.Time, dryRun bool) replica.SimpleResponse
->>>>>>> f62158e2
+		requestID string, uuids []strfmt.UUID, deletionTime time.Time, dryRun bool, schemaVersion uint64) replica.SimpleResponse
 	ReplicateReferences(ctx context.Context, indexName, shardName,
 		requestID string, refs []objects.BatchReference, schemaVersion uint64) replica.SimpleResponse
 	CommitReplication(indexName, shardName, requestID string) interface{}
@@ -484,16 +478,12 @@
 
 		defer r.Body.Close()
 
-<<<<<<< HEAD
 		schemaVersion, err := extractSchemaVersionFromUrlQuery(r.URL.Query())
 		if err != nil {
 			http.Error(w, err.Error(), http.StatusBadRequest)
 			return
 		}
-		resp := i.shards.ReplicateDeletion(r.Context(), index, shard, requestID, strfmt.UUID(id), schemaVersion)
-=======
-		resp := i.shards.ReplicateDeletion(r.Context(), index, shard, requestID, strfmt.UUID(id), deletionTime)
->>>>>>> f62158e2
+		resp := i.shards.ReplicateDeletion(r.Context(), index, shard, requestID, strfmt.UUID(id), deletionTime, schemaVersion)
 		if localIndexNotReady(resp) {
 			http.Error(w, resp.FirstError().Error(), http.StatusServiceUnavailable)
 			return
@@ -538,17 +528,13 @@
 			return
 		}
 
-<<<<<<< HEAD
 		schemaVersion, err := extractSchemaVersionFromUrlQuery(r.URL.Query())
 		if err != nil {
 			http.Error(w, err.Error(), http.StatusBadRequest)
 			return
 		}
 
-		resp := i.shards.ReplicateDeletions(r.Context(), index, shard, requestID, uuids, dryRun, schemaVersion)
-=======
-		resp := i.shards.ReplicateDeletions(r.Context(), index, shard, requestID, uuids, deletionTimeUnix, dryRun)
->>>>>>> f62158e2
+		resp := i.shards.ReplicateDeletions(r.Context(), index, shard, requestID, uuids, deletionTimeUnix, dryRun, schemaVersion)
 		if localIndexNotReady(resp) {
 			http.Error(w, resp.FirstError().Error(), http.StatusServiceUnavailable)
 			return
