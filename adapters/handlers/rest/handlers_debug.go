//                           _       _
// __      _____  __ ___   ___  __ _| |_ ___
// \ \ /\ / / _ \/ _` \ \ / / |/ _` | __/ _ \
//  \ V  V /  __/ (_| |\ V /| | (_| | ||  __/
//   \_/\_/ \___|\__,_| \_/ |_|\__,_|\__\___|
//
//  Copyright © 2016 - 2024 Weaviate B.V. All rights reserved.
//
//  CONTACT: hello@weaviate.io
//

package rest

import (
	"context"
	"encoding/json"
	"net/http"
	"os"
	"strings"

	"github.com/go-openapi/strfmt"
	"github.com/weaviate/weaviate/adapters/handlers/rest/state"
	"github.com/weaviate/weaviate/adapters/repos/db"
<<<<<<< HEAD
	"github.com/weaviate/weaviate/adapters/repos/db/vector/hnsw"
	"github.com/weaviate/weaviate/entities/additional"
=======
>>>>>>> 0bc344e7
	"github.com/weaviate/weaviate/entities/config"
	"github.com/weaviate/weaviate/entities/schema"
)

type DebugGraph struct {
	Ghosts     []DebugGraphVertex `json:"ghosts"`     // Nodes without objects in the LSM store
	Orphans    []DebugGraphVertex `json:"orphans"`    // Objects in the LSM store without nodes in the graph
	Tombstones []DebugGraphVertex `json:"tombstones"` // Nodes that have been deleted, objID should be nil for all
	Vertices   []DebugGraphVertex `json:"nodes"`      // Nodes in the graph
}

type DebugGraphVertex struct {
	IDs         DebugGraphIDs     `json:"ids,omitempty"`
	Maintenance bool              `json:"maintenance"`
	Adjacents   [][]DebugGraphIDs `json:"adjacents,omitempty"`
}

type DebugGraphIDs struct {
	Doc uint64       `json:"doc"`
	Obj *strfmt.UUID `json:"obj"`
}

func setupDebugHandlers(appState *state.State) {
	logger := appState.Logger.WithField("handler", "debug")

	http.HandleFunc("/debug/reindex/collection/", http.HandlerFunc(func(w http.ResponseWriter, r *http.Request) {
		if !config.Enabled(os.Getenv("ASYNC_INDEXING")) {
			http.Error(w, "async indexing is not enabled", http.StatusNotImplemented)
			return
		}

		path := strings.TrimSpace(strings.TrimPrefix(r.URL.Path, "/debug/reindex/collection/"))
		parts := strings.Split(path, "/")
		if len(parts) < 3 || len(parts) > 5 || parts[1] != "shards" {
			w.WriteHeader(http.StatusNotFound)
			return
		}

		colName, shardName := parts[0], parts[2]
		targetVector := ""
		if len(parts) == 4 {
			targetVector = parts[3]
		}

		idx := appState.DB.GetIndex(schema.ClassName(colName))
		if idx == nil {
			logger.WithField("collection", colName).Error("collection not found")
			http.Error(w, "collection not found", http.StatusNotFound)
			return
		}

		err := idx.DebugResetVectorIndex(context.Background(), shardName, targetVector)
		if err != nil {
			logger.
				WithField("shard", shardName).
				WithField("targetVector", targetVector).
				WithError(err).
				Error("failed to reset vector index")
			if errTxt := err.Error(); strings.Contains(errTxt, "not found") {
				http.Error(w, "shard not found", http.StatusNotFound)
			}

			http.Error(w, "failed to reset vector index", http.StatusInternalServerError)
			return
		}

		logger.WithField("shard", shardName).Info("reindexing started")

		w.WriteHeader(http.StatusAccepted)
	}))

<<<<<<< HEAD
	http.HandleFunc("/debug/graph/collection/", http.HandlerFunc(func(w http.ResponseWriter, r *http.Request) {
		if r.Method != http.MethodGet {
			w.WriteHeader(http.StatusMethodNotAllowed)
			w.Write([]byte("GET is allowed only"))
			return
		}
		path := strings.TrimSpace(strings.TrimPrefix(r.URL.Path, "/debug/graph/collection/"))
		parts := strings.Split(path, "/")
		if len(parts) < 3 || len(parts) > 5 || parts[1] != "shards" {
			w.WriteHeader(http.StatusNotFound)
			return
		}

		includeConnections := r.URL.Query().Get("include") == "connections"

=======
	http.HandleFunc("/debug/index/repair/vector", http.HandlerFunc(func(w http.ResponseWriter, r *http.Request) {
		if !config.Enabled(os.Getenv("ASYNC_INDEXING")) {
			http.Error(w, "async indexing is not enabled", http.StatusNotImplemented)
			return
		}

		colName := r.URL.Query().Get("collection")
		shardName := r.URL.Query().Get("shard")
		targetVector := r.URL.Query().Get("vector")

		if colName == "" || shardName == "" {
			http.Error(w, "collection and shard are required", http.StatusBadRequest)
			return
		}

		idx := appState.DB.GetIndex(schema.ClassName(colName))
		if idx == nil {
			logger.WithField("collection", colName).Error("collection not found")
			http.Error(w, "collection not found", http.StatusNotFound)
			return
		}

		err := idx.DebugRepairIndex(context.Background(), shardName, targetVector)
		if err != nil {
			logger.
				WithField("shard", shardName).
				WithField("targetVector", targetVector).
				WithError(err).
				Error("failed to repair vector index")
			if errTxt := err.Error(); strings.Contains(errTxt, "not found") {
				http.Error(w, "shard not found", http.StatusNotFound)
			}

			http.Error(w, "failed to repair vector index", http.StatusInternalServerError)
			return
		}

		logger.
			WithField("shard", shardName).
			WithField("targetVector", targetVector).
			Info("repair started")

		w.WriteHeader(http.StatusAccepted)
	}))

	http.HandleFunc("/debug/stats/collection/", http.HandlerFunc(func(w http.ResponseWriter, r *http.Request) {
		path := strings.TrimSpace(strings.TrimPrefix(r.URL.Path, "/debug/stats/collection/"))
		parts := strings.Split(path, "/")
		if len(parts) < 3 || len(parts) > 5 || parts[1] != "shards" {
			logger.WithField("parts", parts).Info("invalid path")
			http.Error(w, "invalid path", http.StatusNotFound)
			return
		}

>>>>>>> 0bc344e7
		colName, shardName := parts[0], parts[2]
		vecIdxID := "main"
		if len(parts) == 4 {
			vecIdxID = parts[3]
		}

		idx := appState.DB.GetIndex(schema.ClassName(colName))
		if idx == nil {
<<<<<<< HEAD
			http.Error(w, "index ", http.StatusNotFound)
=======
			logger.WithField("collection", colName).Error("collection not found")
			http.Error(w, "collection not found", http.StatusNotFound)
>>>>>>> 0bc344e7
			return
		}

		shard := idx.GetShard(shardName)
		if shard == nil {
<<<<<<< HEAD
=======
			logger.WithField("shard", shardName).Error("shard not found")
>>>>>>> 0bc344e7
			http.Error(w, "shard not found", http.StatusNotFound)
			return
		}

		// Get the vector index
		var vidx db.VectorIndex
		if vecIdxID == "main" {
			vidx = shard.VectorIndex()
		} else {
			vidx = shard.VectorIndexes()[vecIdxID]
		}

<<<<<<< HEAD
		graph, err := hnsw.GetGraph(vidx, "/debug/graph/collection/"+colName+"/shards/"+shardName)
		if err != nil {
			http.Error(w, err.Error(), http.StatusInternalServerError)
			return
		}

		var ghosts []DebugGraphVertex
		var orphans []DebugGraphVertex
		var tombstones []DebugGraphVertex
		var vertices []DebugGraphVertex
		for _, node := range graph.Nodes {
			docID := node.ID
			vertex := DebugGraphVertex{
				IDs:         DebugGraphIDs{Doc: docID},
				Maintenance: node.Maintenance,
			}
			if includeConnections {
				layerAdjacents := make([][]DebugGraphIDs, len(node.Connections))
				for layer, adjacents := range node.Connections {
					perLayerAdjacents := make([]DebugGraphIDs, len(adjacents))
					for _, adjacent := range adjacents {
						id, _ := shard.UUIDByIndexID(r.Context(), adjacent, true) // Ignore error, object will be nil in response if cannot be found
						adjacentIDs := DebugGraphIDs{Doc: adjacent}
						if id != "" {
							adjacentIDs.Obj = &id
						}
						perLayerAdjacents = append(perLayerAdjacents, adjacentIDs)
					}
					layerAdjacents[layer] = perLayerAdjacents
				}
				vertex.Adjacents = layerAdjacents
			}
			id, _ := shard.UUIDByIndexID(r.Context(), docID, true) // Ignore error, object will be nil in response if cannot be found
			if id != "" {
				vertex.IDs.Obj = &id
				vertices = append(vertices, vertex)
			} else {
				_, isTombstone := graph.Tombstones[docID]
				if !isTombstone {
					ghosts = append(ghosts, vertex)
				}
			}
		}
		for docID := range graph.Tombstones {
			var objID *strfmt.UUID
			id, _ := shard.UUIDByIndexID(r.Context(), docID, true) // Ignore error, object will be nil in response if cannot be found
			if id != "" {
				objID = &id
			}
			tombstones = append(tombstones, DebugGraphVertex{
				IDs: DebugGraphIDs{Doc: docID, Obj: objID},
			})
		}

		count := shard.ObjectCount()
		limit := 10000
		for count > 0 {
			objs, err := shard.ObjectList(r.Context(), limit, nil, nil, additional.Properties{}, schema.ClassName(shardName))
			if err != nil {
				http.Error(w, err.Error(), http.StatusInternalServerError)
				return
			}
			for _, obj := range objs {
				docID := obj.DocID
				if !vidx.ContainsNode(docID) {
					id := obj.ID()
					orphans = append(orphans, DebugGraphVertex{
						IDs: DebugGraphIDs{Doc: docID, Obj: &id},
					})
				}
			}
			count -= limit
		}

		w.Header().Set("Content-Type", "application/json")
		w.WriteHeader(http.StatusOK)
		json.NewEncoder(w).Encode(DebugGraph{
			Ghosts:     ghosts,
			Orphans:    orphans,
			Tombstones: tombstones,
			Vertices:   vertices,
		})
=======
		if vidx == nil {
			logger.WithField("shard", shardName).Error("vector index not found")
			http.Error(w, "vector index not found", http.StatusNotFound)
			return
		}

		stats, err := vidx.Stats()
		if err != nil {
			logger.Error(err)
			http.Error(w, err.Error(), http.StatusBadRequest)
			return
		}

		jsonBytes, err := json.Marshal(stats)
		if err != nil {
			logger.WithError(err).Error("marshal failed on stats")
			http.Error(w, err.Error(), http.StatusBadRequest)
			return
		}

		logger.Info("Stats on HNSW started")

		w.WriteHeader(http.StatusOK)
		w.Write(jsonBytes)
>>>>>>> 0bc344e7
	}))
}<|MERGE_RESOLUTION|>--- conflicted
+++ resolved
@@ -21,11 +21,8 @@
 	"github.com/go-openapi/strfmt"
 	"github.com/weaviate/weaviate/adapters/handlers/rest/state"
 	"github.com/weaviate/weaviate/adapters/repos/db"
-<<<<<<< HEAD
 	"github.com/weaviate/weaviate/adapters/repos/db/vector/hnsw"
 	"github.com/weaviate/weaviate/entities/additional"
-=======
->>>>>>> 0bc344e7
 	"github.com/weaviate/weaviate/entities/config"
 	"github.com/weaviate/weaviate/entities/schema"
 )
@@ -97,23 +94,6 @@
 		w.WriteHeader(http.StatusAccepted)
 	}))
 
-<<<<<<< HEAD
-	http.HandleFunc("/debug/graph/collection/", http.HandlerFunc(func(w http.ResponseWriter, r *http.Request) {
-		if r.Method != http.MethodGet {
-			w.WriteHeader(http.StatusMethodNotAllowed)
-			w.Write([]byte("GET is allowed only"))
-			return
-		}
-		path := strings.TrimSpace(strings.TrimPrefix(r.URL.Path, "/debug/graph/collection/"))
-		parts := strings.Split(path, "/")
-		if len(parts) < 3 || len(parts) > 5 || parts[1] != "shards" {
-			w.WriteHeader(http.StatusNotFound)
-			return
-		}
-
-		includeConnections := r.URL.Query().Get("include") == "connections"
-
-=======
 	http.HandleFunc("/debug/index/repair/vector", http.HandlerFunc(func(w http.ResponseWriter, r *http.Request) {
 		if !config.Enabled(os.Getenv("ASYNC_INDEXING")) {
 			http.Error(w, "async indexing is not enabled", http.StatusNotImplemented)
@@ -168,7 +148,6 @@
 			return
 		}
 
->>>>>>> 0bc344e7
 		colName, shardName := parts[0], parts[2]
 		vecIdxID := "main"
 		if len(parts) == 4 {
@@ -177,21 +156,15 @@
 
 		idx := appState.DB.GetIndex(schema.ClassName(colName))
 		if idx == nil {
-<<<<<<< HEAD
 			http.Error(w, "index ", http.StatusNotFound)
-=======
 			logger.WithField("collection", colName).Error("collection not found")
 			http.Error(w, "collection not found", http.StatusNotFound)
->>>>>>> 0bc344e7
 			return
 		}
 
 		shard := idx.GetShard(shardName)
 		if shard == nil {
-<<<<<<< HEAD
-=======
 			logger.WithField("shard", shardName).Error("shard not found")
->>>>>>> 0bc344e7
 			http.Error(w, "shard not found", http.StatusNotFound)
 			return
 		}
@@ -204,7 +177,81 @@
 			vidx = shard.VectorIndexes()[vecIdxID]
 		}
 
-<<<<<<< HEAD
+		if vidx == nil {
+			logger.WithField("shard", shardName).Error("vector index not found")
+			http.Error(w, "vector index not found", http.StatusNotFound)
+			return
+		}
+
+		stats, err := vidx.Stats()
+		if err != nil {
+			logger.Error(err)
+			http.Error(w, err.Error(), http.StatusBadRequest)
+			return
+		}
+
+		jsonBytes, err := json.Marshal(stats)
+		if err != nil {
+			logger.WithError(err).Error("marshal failed on stats")
+			http.Error(w, err.Error(), http.StatusBadRequest)
+			return
+		}
+
+		logger.Info("Stats on HNSW started")
+
+		w.WriteHeader(http.StatusOK)
+		w.Write(jsonBytes)
+	}))
+
+	http.HandleFunc("/debug/graph/collection/", http.HandlerFunc(func(w http.ResponseWriter, r *http.Request) {
+		if r.Method != http.MethodGet {
+			w.WriteHeader(http.StatusMethodNotAllowed)
+			w.Write([]byte("GET is allowed only"))
+			return
+		}
+		path := strings.TrimSpace(strings.TrimPrefix(r.URL.Path, "/debug/graph/collection/"))
+		parts := strings.Split(path, "/")
+		if len(parts) < 3 || len(parts) > 5 || parts[1] != "shards" {
+			w.WriteHeader(http.StatusNotFound)
+			return
+		}
+		includeConnections := r.URL.Query().Get("include") == "connections"
+
+		colName, shardName := parts[0], parts[2]
+		vecIdxID := "main"
+		if len(parts) == 4 {
+			vecIdxID = parts[3]
+		}
+
+		idx := appState.DB.GetIndex(schema.ClassName(colName))
+		if idx == nil {
+			http.Error(w, "index ", http.StatusNotFound)
+			logger.WithField("collection", colName).Error("collection not found")
+			http.Error(w, "collection not found", http.StatusNotFound)
+			return
+		}
+
+		shard := idx.GetShard(shardName)
+		if shard == nil {
+			logger.WithField("shard", shardName).Error("shard not found")
+			http.Error(w, "shard not found", http.StatusNotFound)
+			return
+		}
+
+		// Get the vector index
+		var vidx db.VectorIndex
+		if vecIdxID == "main" {
+			vidx = shard.VectorIndex()
+		} else {
+			vidx = shard.VectorIndexes()[vecIdxID]
+		}
+
+		if vidx == nil {
+			logger.WithField("shard", shardName).Error("vector index not found")
+			http.Error(w, "vector index not found", http.StatusNotFound)
+			return
+		}
+
 		graph, err := hnsw.GetGraph(vidx, "/debug/graph/collection/"+colName+"/shards/"+shardName)
 		if err != nil {
 			http.Error(w, err.Error(), http.StatusInternalServerError)
@@ -287,31 +334,5 @@
 			Tombstones: tombstones,
 			Vertices:   vertices,
 		})
-=======
-		if vidx == nil {
-			logger.WithField("shard", shardName).Error("vector index not found")
-			http.Error(w, "vector index not found", http.StatusNotFound)
-			return
-		}
-
-		stats, err := vidx.Stats()
-		if err != nil {
-			logger.Error(err)
-			http.Error(w, err.Error(), http.StatusBadRequest)
-			return
-		}
-
-		jsonBytes, err := json.Marshal(stats)
-		if err != nil {
-			logger.WithError(err).Error("marshal failed on stats")
-			http.Error(w, err.Error(), http.StatusBadRequest)
-			return
-		}
-
-		logger.Info("Stats on HNSW started")
-
-		w.WriteHeader(http.StatusOK)
-		w.Write(jsonBytes)
->>>>>>> 0bc344e7
 	}))
 }