//                           _       _
// __      _____  __ ___   ___  __ _| |_ ___
// \ \ /\ / / _ \/ _` \ \ / / |/ _` | __/ _ \
//  \ V  V /  __/ (_| |\ V /| | (_| | ||  __/
//   \_/\_/ \___|\__,_| \_/ |_|\__,_|\__\___|
//
//  Copyright © 2016 - 2024 Weaviate B.V. All rights reserved.
//
//  CONTACT: hello@weaviate.io
//

package db

import (
	"context"
	"fmt"
	"os"
	"path"
	"runtime"
	"runtime/debug"
	golangSort "sort"
	"strings"
	"sync"
	"sync/atomic"
	"time"

	"github.com/weaviate/weaviate/entities/dto"
	"github.com/weaviate/weaviate/entities/modulecapabilities"

	"github.com/weaviate/weaviate/adapters/repos/db/lsmkv"

	"github.com/pkg/errors"

	"github.com/go-openapi/strfmt"
	"github.com/google/uuid"
	"github.com/sirupsen/logrus"
	"github.com/weaviate/weaviate/adapters/repos/db/aggregator"
	"github.com/weaviate/weaviate/adapters/repos/db/helpers"
	"github.com/weaviate/weaviate/adapters/repos/db/indexcheckpoint"
	"github.com/weaviate/weaviate/adapters/repos/db/inverted"
	"github.com/weaviate/weaviate/adapters/repos/db/inverted/stopwords"
	"github.com/weaviate/weaviate/adapters/repos/db/sorter"
	"github.com/weaviate/weaviate/adapters/repos/db/vector/hnsw"
	"github.com/weaviate/weaviate/entities/additional"
	"github.com/weaviate/weaviate/entities/aggregation"
	"github.com/weaviate/weaviate/entities/autocut"
	"github.com/weaviate/weaviate/entities/errorcompounder"
	enterrors "github.com/weaviate/weaviate/entities/errors"
	"github.com/weaviate/weaviate/entities/filters"
	"github.com/weaviate/weaviate/entities/models"
	"github.com/weaviate/weaviate/entities/multi"
	"github.com/weaviate/weaviate/entities/schema"
	schemaConfig "github.com/weaviate/weaviate/entities/schema/config"
	"github.com/weaviate/weaviate/entities/search"
	"github.com/weaviate/weaviate/entities/searchparams"
	entsentry "github.com/weaviate/weaviate/entities/sentry"
	"github.com/weaviate/weaviate/entities/storagestate"
	"github.com/weaviate/weaviate/entities/storobj"
	esync "github.com/weaviate/weaviate/entities/sync"
	"github.com/weaviate/weaviate/usecases/config"
	"github.com/weaviate/weaviate/usecases/memwatch"
	"github.com/weaviate/weaviate/usecases/modules"
	"github.com/weaviate/weaviate/usecases/monitoring"
	"github.com/weaviate/weaviate/usecases/objects"
	"github.com/weaviate/weaviate/usecases/replica"
	schemaUC "github.com/weaviate/weaviate/usecases/schema"
	"github.com/weaviate/weaviate/usecases/sharding"
)

var (

	// Use runtime.GOMAXPROCS instead of runtime.NumCPU because NumCPU returns
	// the physical CPU cores. However, in a containerization context, that might
	// not be what we want. The physical node could have 128 cores, but we could
	// be cgroup-limited to 2 cores. In that case, we want 2 to be our limit, not
	// 128. It isn't guaranteed that MAXPROCS reflects the cgroup limit, but at
	// least there is a chance that it was set correctly. If not, it defaults to
	// NumCPU anyway, so we're not any worse off.
	_NUMCPU          = runtime.GOMAXPROCS(0)
	ErrShardNotFound = errors.New("shard not found")
)

// shardMap is a syn.Map which specialized in storing shards
type shardMap sync.Map

// Range calls f sequentially for each key and value present in the map.
// If f returns an error, range stops the iteration
func (m *shardMap) Range(f func(name string, shard ShardLike) error) (err error) {
	(*sync.Map)(m).Range(func(key, value any) bool {
		err = f(key.(string), value.(ShardLike))
		return err == nil
	})
	return err
}

// RangeConcurrently calls f for each key and value present in the map with at
// most _NUMCPU executors running in parallel. As opposed to [Range] it does
// not guarantee an exit on the first error.
func (m *shardMap) RangeConcurrently(logger logrus.FieldLogger, f func(name string, shard ShardLike) error) (err error) {
	eg := enterrors.NewErrorGroupWrapper(logger)
	eg.SetLimit(_NUMCPU)
	(*sync.Map)(m).Range(func(key, value any) bool {
		name, shard := key.(string), value.(ShardLike)
		eg.Go(func() error {
			return f(name, shard)
		}, name, shard)
		return true
	})

	return eg.Wait()
}

// Load returns the shard or nil if no shard is present.
func (m *shardMap) Load(name string) ShardLike {
	v, ok := (*sync.Map)(m).Load(name)
	if !ok {
		return nil
	}

	shard, ok := v.(ShardLike)
	if !ok {
		return nil
	}
	return shard
}

// Store sets a shard giving its name and value
func (m *shardMap) Store(name string, shard ShardLike) {
	(*sync.Map)(m).Store(name, shard)
}

// Swap swaps the shard for a key and returns the previous value if any.
// The loaded result reports whether the key was present.
func (m *shardMap) Swap(name string, shard ShardLike) (previous ShardLike, loaded bool) {
	v, ok := (*sync.Map)(m).Swap(name, shard)
	if v == nil || !ok {
		return nil, ok
	}
	return v.(ShardLike), ok
}

// CompareAndSwap swaps the old and new values for key if the value stored in the map is equal to old.
func (m *shardMap) CompareAndSwap(name string, old, new ShardLike) bool {
	return (*sync.Map)(m).CompareAndSwap(name, old, new)
}

// LoadAndDelete deletes the value for a key, returning the previous value if any.
// The loaded result reports whether the key was present.
func (m *shardMap) LoadAndDelete(name string) (ShardLike, bool) {
	v, ok := (*sync.Map)(m).LoadAndDelete(name)
	if v == nil || !ok {
		return nil, ok
	}
	return v.(ShardLike), ok
}

// Index is the logical unit which contains all the data for one particular
// class. An index can be further broken up into self-contained units, called
// Shards, to allow for easy distribution across Nodes
type Index struct {
	classSearcher             inverted.ClassSearcher // to allow for nested by-references searches
	shards                    shardMap
	Config                    IndexConfig
	vectorIndexUserConfig     schemaConfig.VectorIndexConfig
	vectorIndexUserConfigLock sync.Mutex
	vectorIndexUserConfigs    map[string]schemaConfig.VectorIndexConfig
	getSchema                 schemaUC.SchemaGetter
	logger                    logrus.FieldLogger
	remote                    *sharding.RemoteIndex
	stopwords                 *stopwords.Detector
	replicator                *replica.Replicator

	partitioningEnabled bool

	invertedIndexConfig     schema.InvertedIndexConfig
	invertedIndexConfigLock sync.Mutex

	// This lock should be used together with the db indexLock.
	//
	// The db indexlock locks the map that contains all indices against changes and should be used while iterating.
	// This lock protects this specific index form being deleted while in use. Use Rlock to signal that it is in use.
	// This way many goroutines can use a specific index in parallel. The delete-routine will try to acquire a RWlock.
	//
	// Usage:
	// Lock the whole db using db.indexLock
	// pick the indices you want and Rlock them
	// unlock db.indexLock
	// Use the indices
	// RUnlock all picked indices
	dropIndex sync.RWMutex

	metrics          *Metrics
	centralJobQueue  chan job
	indexCheckpoints *indexcheckpoint.Checkpoints

	cycleCallbacks *indexCycleCallbacks

	shardTransferMutex shardTransfer
	lastBackup         atomic.Pointer[BackupState]

	// canceled when either Shutdown or Drop called
	closingCtx    context.Context
	closingCancel context.CancelFunc

	// always true if lazy shard loading is off, in the case of lazy shard
	// loading will be set to true once the last shard was loaded.
	allShardsReady   atomic.Bool
	allocChecker     memwatch.AllocChecker
	shardCreateLocks *esync.KeyLocker

	asyncReplicationLock sync.RWMutex

	closeLock sync.RWMutex
	closed    bool
}

func (i *Index) GetShard(name string) ShardLike {
	return i.shards.Load(name)
}

func (i *Index) ID() string {
	return indexID(i.Config.ClassName)
}

func (i *Index) path() string {
	return path.Join(i.Config.RootPath, i.ID())
}

type nodeResolver interface {
	AllHostnames() []string
	NodeHostname(nodeName string) (string, bool)
}

// NewIndex creates an index with the specified amount of shards, using only
// the shards that are local to a node
func NewIndex(ctx context.Context, cfg IndexConfig,
	shardState *sharding.State, invertedIndexConfig schema.InvertedIndexConfig,
	vectorIndexUserConfig schemaConfig.VectorIndexConfig,
	vectorIndexUserConfigs map[string]schemaConfig.VectorIndexConfig,
	sg schemaUC.SchemaGetter,
	cs inverted.ClassSearcher, logger logrus.FieldLogger,
	nodeResolver nodeResolver, remoteClient sharding.RemoteIndexClient,
	replicaClient replica.Client,
	promMetrics *monitoring.PrometheusMetrics, class *models.Class, jobQueueCh chan job,
	indexCheckpoints *indexcheckpoint.Checkpoints,
	allocChecker memwatch.AllocChecker,
) (*Index, error) {
	sd, err := stopwords.NewDetectorFromConfig(invertedIndexConfig.Stopwords)
	if err != nil {
		return nil, errors.Wrap(err, "failed to create new index")
	}

	repl := replica.NewReplicator(cfg.ClassName.String(),
		sg, nodeResolver, string(cfg.DeletionStrategy), replicaClient, logger)

	if cfg.QueryNestedRefLimit == 0 {
		cfg.QueryNestedRefLimit = config.DefaultQueryNestedCrossReferenceLimit
	}

	index := &Index{
		Config:                 cfg,
		getSchema:              sg,
		logger:                 logger,
		classSearcher:          cs,
		vectorIndexUserConfig:  vectorIndexUserConfig,
		invertedIndexConfig:    invertedIndexConfig,
		vectorIndexUserConfigs: vectorIndexUserConfigs,
		stopwords:              sd,
		replicator:             repl,
		partitioningEnabled:    shardState.PartitioningEnabled,
		remote:                 sharding.NewRemoteIndex(cfg.ClassName.String(), sg, nodeResolver, remoteClient),
		metrics:                NewMetrics(logger, promMetrics, cfg.ClassName.String(), "n/a"),
		centralJobQueue:        jobQueueCh,
		shardTransferMutex:     shardTransfer{log: logger, retryDuration: mutexRetryDuration, notifyDuration: mutexNotifyDuration},
		indexCheckpoints:       indexCheckpoints,
		allocChecker:           allocChecker,
		shardCreateLocks:       esync.NewKeyLocker(),
	}
	index.closingCtx, index.closingCancel = context.WithCancel(context.Background())

	index.initCycleCallbacks()

	if err := index.checkSingleShardMigration(); err != nil {
		return nil, errors.Wrap(err, "migrating sharding state from previous version")
	}

	if err := os.MkdirAll(index.path(), os.ModePerm); err != nil {
		return nil, fmt.Errorf("init index %q: %w", index.ID(), err)
	}

	if err := index.initAndStoreShards(ctx, class, shardState, promMetrics); err != nil {
		return nil, err
	}

	index.cycleCallbacks.compactionCycle.Start()
	index.cycleCallbacks.flushCycle.Start()

	return index, nil
}

// since called in Index's constructor there is no risk same shard will be inited/created in parallel,
// therefore shardCreateLocks are not used here
func (i *Index) initAndStoreShards(ctx context.Context, class *models.Class,
	shardState *sharding.State, promMetrics *monitoring.PrometheusMetrics,
) error {
	if i.Config.DisableLazyLoadShards {
		eg := enterrors.NewErrorGroupWrapper(i.logger)
		eg.SetLimit(_NUMCPU)

		for _, shardName := range shardState.AllLocalPhysicalShards() {
			physical := shardState.Physical[shardName]
			if physical.ActivityStatus() != models.TenantActivityStatusHOT {
				// do not instantiate inactive shard
				continue
			}

			shardName := shardName // prevent loop variable capture
			eg.Go(func() error {
				shard, err := NewShard(ctx, promMetrics, shardName, i, class, i.centralJobQueue, i.indexCheckpoints)
				if err != nil {
					return fmt.Errorf("init shard %s of index %s: %w", shardName, i.ID(), err)
				}

				i.shards.Store(shardName, shard)
				return nil
			}, shardName)
		}

		if err := eg.Wait(); err != nil {
			return err
		}

		i.allShardsReady.Store(true)
		return nil
	}

	for _, shardName := range shardState.AllLocalPhysicalShards() {
		physical := shardState.Physical[shardName]
		if physical.ActivityStatus() != models.TenantActivityStatusHOT {
			// do not instantiate inactive shard
			continue
		}

		shard := NewLazyLoadShard(ctx, promMetrics, shardName, i, class, i.centralJobQueue, i.indexCheckpoints, i.allocChecker)
		i.shards.Store(shardName, shard)
	}

	initLazyShardsInBackground := func() {
		defer i.allShardsReady.Store(true)

		ticker := time.NewTicker(time.Second)
		defer ticker.Stop()

		now := time.Now()

		for _, shardName := range shardState.AllLocalPhysicalShards() {
			// prioritize closingCtx over ticker:
			// check closing again in case of ticker was selected when both
			// cases where available
			select {
			case <-i.closingCtx.Done():
				// break loop by returning error
				i.logger.
					WithField("action", "load_all_shards").
					Errorf("failed to load all shards: %v", i.closingCtx.Err())
				return
			case <-ticker.C:
				select {
				case <-i.closingCtx.Done():
					// break loop by returning error
					i.logger.
						WithField("action", "load_all_shards").
						Errorf("failed to load all shards: %v", i.closingCtx.Err())
					return
				default:
					err := i.loadLocalShardIfActive(shardName)
					if err != nil {
						i.logger.
							WithField("action", "load_shard").
							WithField("shard_name", shardName).
							Errorf("failed to load shard: %v", err)
						return
					}
				}
			}
		}

		i.logger.
			WithField("action", "load_all_shards").
			WithField("took", time.Since(now).String()).
			Debug("finished loading all shards")
	}

	enterrors.GoWrapper(initLazyShardsInBackground, i.logger)

	return nil
}

func (i *Index) loadLocalShardIfActive(shardName string) error {
	i.shardCreateLocks.Lock(shardName)
	defer i.shardCreateLocks.Unlock(shardName)

	// check if set to inactive in the meantime by concurrent call
	shard := i.shards.Load(shardName)
	if shard == nil {
		return nil
	}

	lazyShard, ok := shard.(*LazyLoadShard)
	if ok {
		return lazyShard.Load(context.Background())
	}

	return nil
}

// used to init/create shard in different moments of index's lifecycle, therefore it needs to be called
// within shardCreateLocks to prevent parallel create/init of the same shard
func (i *Index) initShard(ctx context.Context, shardName string, class *models.Class,
	promMetrics *monitoring.PrometheusMetrics, disableLazyLoad bool,
) (ShardLike, error) {
	if disableLazyLoad {
		if err := i.allocChecker.CheckMappingAndReserve(3, int(lsmkv.FlushAfterDirtyDefault.Seconds())); err != nil {
			return nil, errors.Wrap(err, "memory pressure: cannot init shard")
		}

		shard, err := NewShard(ctx, promMetrics, shardName, i, class, i.centralJobQueue, i.indexCheckpoints)
		if err != nil {
			return nil, fmt.Errorf("init shard %s of index %s: %w", shardName, i.ID(), err)
		}

		return shard, nil
	}

	shard := NewLazyLoadShard(ctx, promMetrics, shardName, i, class, i.centralJobQueue, i.indexCheckpoints, i.allocChecker)
	return shard, nil
}

// Iterate over all objects in the index, applying the callback function to each one.  Adding or removing objects during iteration is not supported.
func (i *Index) IterateObjects(ctx context.Context, cb func(index *Index, shard ShardLike, object *storobj.Object) error) (err error) {
	return i.ForEachShard(func(_ string, shard ShardLike) error {
		wrapper := func(object *storobj.Object) error {
			return cb(i, shard, object)
		}
		bucket := shard.Store().Bucket(helpers.ObjectsBucketLSM)
		return bucket.IterateObjects(ctx, wrapper)
	})
}

// ForEachShard applies func f on each shard in the index.
//
// WARNING: only use this if you expect all LazyLoadShards to be loaded!
// Calling this method may lead to shards being force-loaded, causing
// unexpected CPU spikes. If you only want to apply f on loaded shards,
// call ForEachLoadedShard instead.
func (i *Index) ForEachShard(f func(name string, shard ShardLike) error) error {
	return i.shards.Range(f)
}

func (i *Index) ForEachLoadedShard(f func(name string, shard ShardLike) error) error {
	return i.shards.Range(func(name string, shard ShardLike) error {
		// Skip lazy loaded shard which are not loaded
		if asLazyLoadShard, ok := shard.(*LazyLoadShard); ok {
			if !asLazyLoadShard.isLoaded() {
				return nil
			}
		}
		return f(name, shard)
	})
}

func (i *Index) ForEachShardConcurrently(f func(name string, shard ShardLike) error) error {
	return i.shards.RangeConcurrently(i.logger, f)
}

// Iterate over all objects in the shard, applying the callback function to each one.  Adding or removing objects during iteration is not supported.
func (i *Index) IterateShards(ctx context.Context, cb func(index *Index, shard ShardLike) error) (err error) {
	return i.ForEachShard(func(key string, shard ShardLike) error {
		return cb(i, shard)
	})
}

func (i *Index) addProperty(ctx context.Context, props ...*models.Property) error {
	eg := enterrors.NewErrorGroupWrapper(i.logger)
	eg.SetLimit(_NUMCPU)

	i.ForEachShard(func(key string, shard ShardLike) error {
		shard.initPropertyBuckets(ctx, eg, props...)
		return nil
	})

	if err := eg.Wait(); err != nil {
		return errors.Wrapf(err, "extend idx '%s' with properties '%v", i.ID(), props)
	}
	return nil
}

func (i *Index) updateVectorIndexConfig(ctx context.Context,
	updated schemaConfig.VectorIndexConfig,
) error {
	// an updated is not specific to one shard, but rather all
	err := i.ForEachShard(func(name string, shard ShardLike) error {
		// At the moment, we don't do anything in an update that could fail, but
		// technically this should be part of some sort of a two-phase commit  or
		// have another way to rollback if we have updates that could potentially
		// fail in the future. For now that's not a realistic risk.
		if err := shard.UpdateVectorIndexConfig(ctx, updated); err != nil {
			return errors.Wrapf(err, "shard %s", name)
		}
		return nil
	})
	if err != nil {
		return err
	}
	i.vectorIndexUserConfigLock.Lock()
	defer i.vectorIndexUserConfigLock.Unlock()

	i.vectorIndexUserConfig = updated

	return nil
}

func (i *Index) updateVectorIndexConfigs(ctx context.Context,
	updated map[string]schemaConfig.VectorIndexConfig,
) error {
	err := i.ForEachShard(func(name string, shard ShardLike) error {
		if err := shard.UpdateVectorIndexConfigs(ctx, updated); err != nil {
			return fmt.Errorf("shard %q: %w", name, err)
		}
		return nil
	})
	if err != nil {
		return err
	}

	i.vectorIndexUserConfigLock.Lock()
	defer i.vectorIndexUserConfigLock.Unlock()

	for targetName, targetCfg := range updated {
		i.vectorIndexUserConfigs[targetName] = targetCfg
	}

	return nil
}

func (i *Index) getInvertedIndexConfig() schema.InvertedIndexConfig {
	i.invertedIndexConfigLock.Lock()
	defer i.invertedIndexConfigLock.Unlock()

	return i.invertedIndexConfig
}

func (i *Index) updateInvertedIndexConfig(ctx context.Context,
	updated schema.InvertedIndexConfig,
) error {
	i.invertedIndexConfigLock.Lock()
	defer i.invertedIndexConfigLock.Unlock()

	i.invertedIndexConfig = updated

	return nil
}

func (i *Index) updateAsyncReplication(ctx context.Context, enabled bool) error {
	i.asyncReplicationLock.Lock()
	defer i.asyncReplicationLock.Unlock()

	i.Config.AsyncReplicationEnabled = enabled

	err := i.ForEachLoadedShard(func(name string, shard ShardLike) error {
		if err := shard.UpdateAsyncReplication(ctx, enabled); err != nil {
			return fmt.Errorf("updating async replication on shard %q: %w", name, err)
		}
		return nil
	})
	if err != nil {
		return err
	}

	return nil
}

type IndexConfig struct {
	RootPath                       string
	ClassName                      schema.ClassName
	QueryMaximumResults            int64
	QueryNestedRefLimit            int64
	ResourceUsage                  config.ResourceUsage
	MemtablesFlushDirtyAfter       int
	MemtablesInitialSizeMB         int
	MemtablesMaxSizeMB             int
	MemtablesMinActiveSeconds      int
	MemtablesMaxActiveSeconds      int
	SegmentsCleanupIntervalSeconds int
	MaxSegmentSize                 int64
	HNSWMaxLogSize                 int64
	HNSWWaitForCachePrefill        bool
	VisitedListPoolMaxSize         int
	ReplicationFactor              *atomic.Int64
	DeletionStrategy               string
	AsyncReplicationEnabled        bool
	AvoidMMap                      bool
	DisableLazyLoadShards          bool
	ForceFullReplicasSearch        bool

	TrackVectorDimensions bool
}

func indexID(class schema.ClassName) string {
	return strings.ToLower(string(class))
}

func (i *Index) determineObjectShard(ctx context.Context, id strfmt.UUID, tenant string) (string, error) {
	return i.determineObjectShardByStatus(ctx, id, tenant, nil)
}

func (i *Index) determineObjectShardByStatus(ctx context.Context, id strfmt.UUID, tenant string, shardsStatus map[string]string) (string, error) {
	if tenant == "" {
		uuid, err := uuid.Parse(id.String())
		if err != nil {
			return "", fmt.Errorf("parse uuid: %q", id.String())
		}

		uuidBytes, err := uuid.MarshalBinary() // cannot error
		if err != nil {
			return "", fmt.Errorf("marshal uuid: %q", id.String())
		}
		return i.getSchema.ShardFromUUID(i.Config.ClassName.String(), uuidBytes), nil
	}

	var err error
	if len(shardsStatus) == 0 {
		shardsStatus, err = i.getSchema.TenantsShards(ctx, i.Config.ClassName.String(), tenant)
		if err != nil {
			return "", err
		}
	}

	if status := shardsStatus[tenant]; status != "" {
		if status == models.TenantActivityStatusHOT {
			return tenant, nil
		}
		return "", objects.NewErrMultiTenancy(fmt.Errorf("%w: '%s'", enterrors.ErrTenantNotActive, tenant))
	}
	class := i.getSchema.ReadOnlyClass(i.Config.ClassName.String())
	if class == nil {
		return "", fmt.Errorf("class %q not found in schema", i.Config.ClassName)
	}
	return "", objects.NewErrMultiTenancy(
		fmt.Errorf("%w: %q", enterrors.ErrTenantNotFound, tenant))
}

func (i *Index) putObject(ctx context.Context, object *storobj.Object,
	replProps *additional.ReplicationProperties, schemaVersion uint64,
) error {
	if err := i.validateMultiTenancy(object.Object.Tenant); err != nil {
		return err
	}

	if i.Config.ClassName != object.Class() {
		return fmt.Errorf("cannot import object of class %s into index of class %s",
			object.Class(), i.Config.ClassName)
	}

	shardName, err := i.determineObjectShard(ctx, object.ID(), object.Object.Tenant)
	if err != nil {
		return objects.NewErrInvalidUserInput("determine shard: %v", err)
	}

	if i.replicationEnabled() {
		if replProps == nil {
			replProps = defaultConsistency()
		}
		cl := replica.ConsistencyLevel(replProps.ConsistencyLevel)
		if err := i.replicator.PutObject(ctx, shardName, object, cl, schemaVersion); err != nil {
			return fmt.Errorf("replicate insertion: shard=%q: %w", shardName, err)
		}
		return nil
	}

	// no replication, remote shard (or local not yet inited)
	shard, release, err := i.getLocalShardNoShutdown(shardName)
	if err != nil {
		return err
	}

	if shard == nil {
		if err := i.remote.PutObject(ctx, shardName, object, schemaVersion); err != nil {
			return fmt.Errorf("put remote object: shard=%q: %w", shardName, err)
		}
		return nil
	}
	defer release()

	// no replication, local shard
	i.shardTransferMutex.RLock()
	defer i.shardTransferMutex.RUnlock()

	err = shard.PutObject(ctx, object)
	if err != nil {
		return fmt.Errorf("put local object: shard=%q: %w", shardName, err)
	}

	return nil
}

func (i *Index) IncomingPutObject(ctx context.Context, shardName string,
	object *storobj.Object, schemaVersion uint64,
) error {
	i.shardTransferMutex.RLock()
	defer i.shardTransferMutex.RUnlock()

	// This is a bit hacky, the problem here is that storobj.Parse() currently
	// misses date fields as it has no way of knowing that a date-formatted
	// string was actually a date type. However, adding this functionality to
	// Parse() would break a lot of code, because it currently
	// schema-independent. To find out if a field is a date or date[], we need to
	// involve the schema, thus why we are doing it here. This was discovered as
	// part of https://github.com/weaviate/weaviate/issues/1775
	if err := i.parseDateFieldsInProps(object.Object.Properties); err != nil {
		return err
	}

	shard, release, err := i.getOrInitLocalShardNoShutdown(ctx, shardName)
	if err != nil {
		return err
	}
	defer release()

	return shard.PutObject(ctx, object)
}

func (i *Index) replicationEnabled() bool {
	return i.Config.ReplicationFactor.Load() > 1
}

func (i *Index) asyncReplicationEnabled() bool {
	i.asyncReplicationLock.RLock()
	defer i.asyncReplicationLock.RUnlock()

	return i.replicationEnabled() && i.Config.AsyncReplicationEnabled
}

// parseDateFieldsInProps checks the schema for the current class for which
// fields are date fields, then - if they are set - parses them accordingly.
// Works for both date and date[].
func (i *Index) parseDateFieldsInProps(props interface{}) error {
	if props == nil {
		return nil
	}

	propMap, ok := props.(map[string]interface{})
	if !ok {
		// don't know what to do with this
		return nil
	}

	c := i.getSchema.ReadOnlyClass(i.Config.ClassName.String())
	if c == nil {
		return fmt.Errorf("class %s not found in schema", i.Config.ClassName)
	}

	for _, prop := range c.Properties {
		if prop.DataType[0] == string(schema.DataTypeDate) {
			raw, ok := propMap[prop.Name]
			if !ok {
				// prop is not set, nothing to do
				continue
			}

			parsed, err := parseAsStringToTime(raw)
			if err != nil {
				return errors.Wrapf(err, "time prop %q", prop.Name)
			}

			propMap[prop.Name] = parsed
		}

		if prop.DataType[0] == string(schema.DataTypeDateArray) {
			raw, ok := propMap[prop.Name]
			if !ok {
				// prop is not set, nothing to do
				continue
			}

			asSlice, ok := raw.([]string)
			if !ok {
				return errors.Errorf("parse as time array, expected []interface{} got %T",
					raw)
			}
			parsedSlice := make([]interface{}, len(asSlice))
			for j := range asSlice {
				parsed, err := parseAsStringToTime(interface{}(asSlice[j]))
				if err != nil {
					return errors.Wrapf(err, "time array prop %q at pos %d", prop.Name, j)
				}

				parsedSlice[j] = parsed
			}
			propMap[prop.Name] = parsedSlice

		}
	}

	return nil
}

func parseAsStringToTime(in interface{}) (time.Time, error) {
	var parsed time.Time
	var err error

	asString, ok := in.(string)
	if !ok {
		return parsed, errors.Errorf("parse as time, expected string got %T", in)
	}

	parsed, err = time.Parse(time.RFC3339, asString)
	if err != nil {
		return parsed, err
	}

	return parsed, nil
}

// return value []error gives the error for the index with the positions
// matching the inputs
func (i *Index) putObjectBatch(ctx context.Context, objects []*storobj.Object,
	replProps *additional.ReplicationProperties, schemaVersion uint64,
) []error {
	type objsAndPos struct {
		objects []*storobj.Object
		pos     []int
	}
	out := make([]error, len(objects))
	if i.replicationEnabled() && replProps == nil {
		replProps = defaultConsistency()
	}

	byShard := map[string]objsAndPos{}
	// get all tenants shards
	tenants := make([]string, len(objects))
	tenantsStatus := map[string]string{}
	var err error
	for _, obj := range objects {
		if obj.Object.Tenant == "" {
			continue
		}
		tenants = append(tenants, obj.Object.Tenant)
	}

	if len(tenants) > 0 {
		tenantsStatus, err = i.getSchema.TenantsShards(ctx, i.Config.ClassName.String(), tenants...)
		if err != nil {
			return []error{err}
		}
	}

	for pos, obj := range objects {
		if err := i.validateMultiTenancy(obj.Object.Tenant); err != nil {
			out[pos] = err
			continue
		}
		shardName, err := i.determineObjectShardByStatus(ctx, obj.ID(), obj.Object.Tenant, tenantsStatus)
		if err != nil {
			out[pos] = err
			continue
		}

		group := byShard[shardName]
		group.objects = append(group.objects, obj)
		group.pos = append(group.pos, pos)
		byShard[shardName] = group
	}

	wg := &sync.WaitGroup{}
	for shardName, group := range byShard {
		shardName := shardName
		group := group
		wg.Add(1)
		f := func() {
			defer wg.Done()

			defer func() {
				err := recover()
				if err != nil {
					for pos := range group.pos {
						out[pos] = fmt.Errorf("an unexpected error occurred: %s", err)
					}
					fmt.Fprintf(os.Stderr, "panic: %s\n", err)
					entsentry.Recover(err)
					debug.PrintStack()
				}
			}()
			var errs []error
			if replProps != nil {
				errs = i.replicator.PutObjects(ctx, shardName, group.objects,
					replica.ConsistencyLevel(replProps.ConsistencyLevel), schemaVersion)
			} else {
				shard, release, err := i.getLocalShardNoShutdown(shardName)
				if err != nil {
					errs = []error{err}
				} else if shard != nil {
					i.shardTransferMutex.RLockGuard(func() error {
						defer release()
						errs = shard.PutObjectBatch(ctx, group.objects)
						return nil
					})
				} else {
					errs = i.remote.BatchPutObjects(ctx, shardName, group.objects, schemaVersion)
				}
			}

			for i, err := range errs {
				desiredPos := group.pos[i]
				out[desiredPos] = err
			}
		}
		enterrors.GoWrapper(f, i.logger)
	}

	wg.Wait()

	return out
}

func duplicateErr(in error, count int) []error {
	out := make([]error, count)
	for i := range out {
		out[i] = in
	}

	return out
}

func (i *Index) IncomingBatchPutObjects(ctx context.Context, shardName string,
	objects []*storobj.Object, schemaVersion uint64,
) []error {
	i.shardTransferMutex.RLock()
	defer i.shardTransferMutex.RUnlock()

	// This is a bit hacky, the problem here is that storobj.Parse() currently
	// misses date fields as it has no way of knowing that a date-formatted
	// string was actually a date type. However, adding this functionality to
	// Parse() would break a lot of code, because it currently
	// schema-independent. To find out if a field is a date or date[], we need to
	// involve the schema, thus why we are doing it here. This was discovered as
	// part of https://github.com/weaviate/weaviate/issues/1775
	for j := range objects {
		if err := i.parseDateFieldsInProps(objects[j].Object.Properties); err != nil {
			return duplicateErr(err, len(objects))
		}
	}

	shard, release, err := i.getOrInitLocalShardNoShutdown(ctx, shardName)
	if err != nil {
		return duplicateErr(err, len(objects))
	}
	defer release()

	return shard.PutObjectBatch(ctx, objects)
}

// return value map[int]error gives the error for the index as it received it
func (i *Index) AddReferencesBatch(ctx context.Context, refs objects.BatchReferences,
	replProps *additional.ReplicationProperties, schemaVersion uint64,
) []error {
	type refsAndPos struct {
		refs objects.BatchReferences
		pos  []int
	}
	if i.replicationEnabled() && replProps == nil {
		replProps = defaultConsistency()
	}

	byShard := map[string]refsAndPos{}
	out := make([]error, len(refs))

	for pos, ref := range refs {
		if err := i.validateMultiTenancy(ref.Tenant); err != nil {
			out[pos] = err
			continue
		}
		shardName, err := i.determineObjectShard(ctx, ref.From.TargetID, ref.Tenant)
		if err != nil {
			out[pos] = err
			continue
		}

		group := byShard[shardName]
		group.refs = append(group.refs, ref)
		group.pos = append(group.pos, pos)
		byShard[shardName] = group
	}

	for shardName, group := range byShard {
		var errs []error
		if i.replicationEnabled() {
			errs = i.replicator.AddReferences(ctx, shardName, group.refs, replica.ConsistencyLevel(replProps.ConsistencyLevel), schemaVersion)
		} else {
			shard, release, err := i.getLocalShardNoShutdown(shardName)
			if err != nil {
				errs = duplicateErr(err, len(group.refs))
			} else if shard != nil {
				i.shardTransferMutex.RLockGuard(func() error {
					defer release()
					errs = shard.AddReferencesBatch(ctx, group.refs)
					return nil
				})
			} else {
				errs = i.remote.BatchAddReferences(ctx, shardName, group.refs, schemaVersion)
			}
		}

		for i, err := range errs {
			desiredPos := group.pos[i]
			out[desiredPos] = err
		}
	}

	return out
}

func (i *Index) IncomingBatchAddReferences(ctx context.Context, shardName string,
	refs objects.BatchReferences, schemaVersion uint64,
) []error {
	i.shardTransferMutex.RLock()
	defer i.shardTransferMutex.RUnlock()

	shard, release, err := i.getOrInitLocalShardNoShutdown(ctx, shardName)
	if err != nil {
		return duplicateErr(err, len(refs))
	}
	defer release()

	return shard.AddReferencesBatch(ctx, refs)
}

func (i *Index) objectByID(ctx context.Context, id strfmt.UUID,
	props search.SelectProperties, addl additional.Properties,
	replProps *additional.ReplicationProperties, tenant string,
) (*storobj.Object, error) {
	if err := i.validateMultiTenancy(tenant); err != nil {
		return nil, err
	}

	shardName, err := i.determineObjectShard(ctx, id, tenant)
	if err != nil {
		switch err.(type) {
		case objects.ErrMultiTenancy:
			return nil, objects.NewErrMultiTenancy(fmt.Errorf("determine shard: %w", err))
		default:
			return nil, objects.NewErrInvalidUserInput("determine shard: %v", err)
		}
	}

	var obj *storobj.Object

	if i.replicationEnabled() {
		if replProps == nil {
			replProps = defaultConsistency()
		}
		if replProps.NodeName != "" {
			obj, err = i.replicator.NodeObject(ctx, replProps.NodeName, shardName, id, props, addl)
		} else {
			obj, err = i.replicator.GetOne(ctx,
				replica.ConsistencyLevel(replProps.ConsistencyLevel), shardName, id, props, addl)
		}
		return obj, err
	}

	shard, release, err := i.getLocalShardNoShutdown(shardName)
	if err != nil {
		return obj, err
	}

	if shard != nil {
		defer release()
		if obj, err = shard.ObjectByID(ctx, id, props, addl); err != nil {
			return obj, fmt.Errorf("get local object: shard=%s: %w", shardName, err)
		}
	} else {
		if obj, err = i.remote.GetObject(ctx, shardName, id, props, addl); err != nil {
			return obj, fmt.Errorf("get remote object: shard=%s: %w", shardName, err)
		}
	}

	return obj, nil
}

func (i *Index) IncomingGetObject(ctx context.Context, shardName string,
	id strfmt.UUID, props search.SelectProperties,
	additional additional.Properties,
) (*storobj.Object, error) {
	shard, release, err := i.getOrInitLocalShardNoShutdown(ctx, shardName)
	if err != nil {
		return nil, err
	}
	defer release()

	if shard.GetStatus() == storagestate.StatusLoading {
		return nil, enterrors.NewErrUnprocessable(fmt.Errorf("local %s shard is not ready", shardName))
	}

	return shard.ObjectByID(ctx, id, props, additional)
}

func (i *Index) IncomingMultiGetObjects(ctx context.Context, shardName string,
	ids []strfmt.UUID,
) ([]*storobj.Object, error) {
	shard, release, err := i.getOrInitLocalShardNoShutdown(ctx, shardName)
	if err != nil {
		return nil, err
	}
	defer release()

	if shard.GetStatus() == storagestate.StatusLoading {
		return nil, enterrors.NewErrUnprocessable(fmt.Errorf("local %s shard is not ready", shardName))
	}

	return shard.MultiObjectByID(ctx, wrapIDsInMulti(ids))
}

func (i *Index) multiObjectByID(ctx context.Context,
	query []multi.Identifier, tenant string,
) ([]*storobj.Object, error) {
	if err := i.validateMultiTenancy(tenant); err != nil {
		return nil, err
	}

	type idsAndPos struct {
		ids []multi.Identifier
		pos []int
	}

	byShard := map[string]idsAndPos{}
	for pos, id := range query {
		shardName, err := i.determineObjectShard(ctx, strfmt.UUID(id.ID), tenant)
		if err != nil {
			return nil, objects.NewErrInvalidUserInput("determine shard: %v", err)
		}

		group := byShard[shardName]
		group.ids = append(group.ids, id)
		group.pos = append(group.pos, pos)
		byShard[shardName] = group
	}

	out := make([]*storobj.Object, len(query))

	for shardName, group := range byShard {
		var objects []*storobj.Object
		var err error

		shard, release, err := i.getLocalShardNoShutdown(shardName)
		if err != nil {
			return nil, err
		} else if shard != nil {
			defer release()
			objects, err = shard.MultiObjectByID(ctx, group.ids)
			if err != nil {
				return nil, errors.Wrapf(err, "local shard %s", shardId(i.ID(), shardName))
			}
		} else {
			objects, err = i.remote.MultiGetObjects(ctx, shardName, extractIDsFromMulti(group.ids))
			if err != nil {
				return nil, errors.Wrapf(err, "remote shard %s", shardName)
			}
		}

		for i, obj := range objects {
			desiredPos := group.pos[i]
			out[desiredPos] = obj
		}
	}

	return out, nil
}

func extractIDsFromMulti(in []multi.Identifier) []strfmt.UUID {
	out := make([]strfmt.UUID, len(in))

	for i, id := range in {
		out[i] = strfmt.UUID(id.ID)
	}

	return out
}

func wrapIDsInMulti(in []strfmt.UUID) []multi.Identifier {
	out := make([]multi.Identifier, len(in))

	for i, id := range in {
		out[i] = multi.Identifier{ID: string(id)}
	}

	return out
}

func (i *Index) exists(ctx context.Context, id strfmt.UUID,
	replProps *additional.ReplicationProperties, tenant string,
) (bool, error) {
	if err := i.validateMultiTenancy(tenant); err != nil {
		return false, err
	}

	shardName, err := i.determineObjectShard(ctx, id, tenant)
	if err != nil {
		switch err.(type) {
		case objects.ErrMultiTenancy:
			return false, objects.NewErrMultiTenancy(fmt.Errorf("determine shard: %w", err))
		default:
			return false, objects.NewErrInvalidUserInput("determine shard: %v", err)
		}
	}

	var exists bool
	if i.replicationEnabled() {
		if replProps == nil {
			replProps = defaultConsistency()
		}
		cl := replica.ConsistencyLevel(replProps.ConsistencyLevel)
		return i.replicator.Exists(ctx, cl, shardName, id)
	}

	shard, release, err := i.getLocalShardNoShutdown(shardName)
	if err != nil {
		return exists, err
	}

	if shard != nil {
		defer release()
		exists, err = shard.Exists(ctx, id)
		if err != nil {
			err = fmt.Errorf("exists locally: shard=%q: %w", shardName, err)
		}
	} else {
		exists, err = i.remote.Exists(ctx, shardName, id)
		if err != nil {
			owner, _ := i.getSchema.ShardOwner(i.Config.ClassName.String(), shardName)
			err = fmt.Errorf("exists remotely: shard=%q owner=%q: %w", shardName, owner, err)
		}
	}

	return exists, err
}

func (i *Index) IncomingExists(ctx context.Context, shardName string,
	id strfmt.UUID,
) (bool, error) {
	shard, release, err := i.getOrInitLocalShardNoShutdown(ctx, shardName)
	if err != nil {
		return false, err
	}
	defer release()

	if shard.GetStatus() == storagestate.StatusLoading {
		return false, enterrors.NewErrUnprocessable(fmt.Errorf("local %s shard is not ready", shardName))
	}

	return shard.Exists(ctx, id)
}

func (i *Index) objectSearch(ctx context.Context, limit int, filters *filters.LocalFilter,
	keywordRanking *searchparams.KeywordRanking, sort []filters.Sort, cursor *filters.Cursor,
	addlProps additional.Properties, replProps *additional.ReplicationProperties, tenant string, autoCut int,
) ([]*storobj.Object, []float32, error) {
	if err := i.validateMultiTenancy(tenant); err != nil {
		return nil, nil, err
	}

	shardNames, err := i.targetShardNames(ctx, tenant)
	if err != nil || len(shardNames) == 0 {
		return nil, nil, err
	}

	// If the request is a BM25F with no properties selected, use all possible properties
	if keywordRanking != nil && keywordRanking.Type == "bm25" && len(keywordRanking.Properties) == 0 {

		cl := i.getSchema.ReadOnlyClass(i.Config.ClassName.String())
		if cl == nil {
			return nil, nil, fmt.Errorf("class %s not found in schema", i.Config.ClassName)
		}

		propHash := cl.Properties
		// Get keys of hash
		for _, v := range propHash {
			if inverted.PropertyHasSearchableIndex(i.getSchema.ReadOnlyClass(i.Config.ClassName.String()), v.Name) {
				keywordRanking.Properties = append(keywordRanking.Properties, v.Name)
			}
		}

		// WEAVIATE-471 - error if we can't find a property to search
		if len(keywordRanking.Properties) == 0 {
			return nil, []float32{}, errors.New(
				"No properties provided, and no indexed properties found in class")
		}
	}

	outObjects, outScores, err := i.objectSearchByShard(ctx, limit,
		filters, keywordRanking, sort, cursor, addlProps, shardNames)
	if err != nil {
		return nil, nil, err
	}

	if len(outObjects) == len(outScores) {
		if keywordRanking != nil && keywordRanking.Type == "bm25" {
			for ii := range outObjects {
				oo := outObjects[ii]

				if oo.AdditionalProperties() == nil {
					oo.Object.Additional = make(map[string]interface{})
				}

				// Additional score is filled in by the top level function

				// Collect all keys starting with "BM25F" and add them to the Additional
				if keywordRanking.AdditionalExplanations {
					explainScore := ""
					for k, v := range oo.Object.Additional {
						if strings.HasPrefix(k, "BM25F") {

							explainScore = fmt.Sprintf("%v, %v:%v", explainScore, k, v)
							delete(oo.Object.Additional, k)
						}
					}
					oo.Object.Additional["explainScore"] = explainScore
				}
			}
		}
	}

	if len(sort) > 0 {
		if len(shardNames) > 1 {
			var err error
			outObjects, outScores, err = i.sort(outObjects, outScores, sort, limit)
			if err != nil {
				return nil, nil, errors.Wrap(err, "sort")
			}
		}
	} else if keywordRanking != nil {
		outObjects, outScores = i.sortKeywordRanking(outObjects, outScores)
	} else if len(shardNames) > 1 && !addlProps.ReferenceQuery {
		// sort only for multiple shards (already sorted for single)
		// and for not reference nested query (sort is applied for root query)
		outObjects, outScores = i.sortByID(outObjects, outScores)
	}

	if autoCut > 0 {
		cutOff := autocut.Autocut(outScores, autoCut)
		outObjects = outObjects[:cutOff]
		outScores = outScores[:cutOff]
	}

	// if this search was caused by a reference property
	// search, we should not limit the number of results.
	// for example, if the query contains a where filter
	// whose operator is `And`, and one of the operands
	// contains a path to a reference prop, the Search
	// caused by such a ref prop being limited can cause
	// the `And` to return no results where results would
	// be expected. we won't know that unless we search
	// and return all referenced object properties.
	if !addlProps.ReferenceQuery && len(outObjects) > limit {
		if len(outObjects) == len(outScores) {
			outScores = outScores[:limit]
		}
		outObjects = outObjects[:limit]
	}

	if i.replicationEnabled() {
		if replProps == nil {
			replProps = defaultConsistency(replica.One)
		}
		l := replica.ConsistencyLevel(replProps.ConsistencyLevel)
		err = i.replicator.CheckConsistency(ctx, l, outObjects)
		if err != nil {
			i.logger.WithField("action", "object_search").
				Errorf("failed to check consistency of search results: %v", err)
		}
	}

	return outObjects, outScores, nil
}

func (i *Index) objectSearchByShard(ctx context.Context, limit int, filters *filters.LocalFilter,
	keywordRanking *searchparams.KeywordRanking, sort []filters.Sort, cursor *filters.Cursor,
	addlProps additional.Properties, shards []string,
) ([]*storobj.Object, []float32, error) {
	resultObjects, resultScores := objectSearchPreallocate(limit, shards)

	eg := enterrors.NewErrorGroupWrapper(i.logger, "filters:", filters)
	eg.SetLimit(_NUMCPU * 2)
	shardResultLock := sync.Mutex{}
	for _, shardName := range shards {
		shardName := shardName

		eg.Go(func() error {
			var (
				objs     []*storobj.Object
				scores   []float32
				nodeName string
				err      error
			)

			shard, release, err := i.getLocalShardNoShutdown(shardName)
			if err != nil {
				return err
			}

			if shard != nil {
				defer release()
				localCtx := helpers.InitSlowQueryDetails(ctx)
				helpers.AnnotateSlowQueryLog(localCtx, "is_coordinator", true)
				objs, scores, err = shard.ObjectSearch(localCtx, limit, filters, keywordRanking, sort, cursor, addlProps)
				if err != nil {
					return fmt.Errorf(
						"local shard object search %s: %w", shard.ID(), err)
				}
				nodeName = i.getSchema.NodeName()

			} else {

				i.logger.WithField("shardName", shardName).Debug("shard was not found locally, search for object remotely")

				objs, scores, nodeName, err = i.remote.SearchShard(
					ctx, shardName, nil, nil, limit, filters, keywordRanking,
					sort, cursor, nil, addlProps, i.replicationEnabled(), nil)
				if err != nil {
					return fmt.Errorf(
						"remote shard object search %s: %w", shardName, err)
				}
			}

			if i.replicationEnabled() {
				storobj.AddOwnership(objs, nodeName, shardName)
			}

			shardResultLock.Lock()
			resultObjects = append(resultObjects, objs...)
			resultScores = append(resultScores, scores...)
			shardResultLock.Unlock()

			return nil
		}, shardName)
	}
	if err := eg.Wait(); err != nil {
		return nil, nil, err
	}

	if len(resultObjects) == len(resultScores) {

		// Force a stable sort order by UUID

		type resultSortable struct {
			object *storobj.Object
			score  float32
		}
		objs := resultObjects
		scores := resultScores
		var results []resultSortable = make([]resultSortable, len(objs))
		for i := range objs {
			results[i] = resultSortable{
				object: objs[i],
				score:  scores[i],
			}
		}

		golangSort.Slice(results, func(i, j int) bool {
			if results[i].score == results[j].score {
				return results[i].object.Object.ID > results[j].object.Object.ID
			}

			return results[i].score > results[j].score
		})

		var finalObjs []*storobj.Object = make([]*storobj.Object, len(results))
		var finalScores []float32 = make([]float32, len(results))
		for i, result := range results {

			finalObjs[i] = result.object
			finalScores[i] = result.score
		}

		return finalObjs, finalScores, nil
	}

	return resultObjects, resultScores, nil
}

func (i *Index) sortByID(objects []*storobj.Object, scores []float32,
) ([]*storobj.Object, []float32) {
	return newIDSorter().sort(objects, scores)
}

func (i *Index) sortKeywordRanking(objects []*storobj.Object,
	scores []float32,
) ([]*storobj.Object, []float32) {
	return newScoresSorter().sort(objects, scores)
}

func (i *Index) sort(objects []*storobj.Object, scores []float32,
	sort []filters.Sort, limit int,
) ([]*storobj.Object, []float32, error) {
	return sorter.NewObjectsSorter(i.getSchema.ReadOnlyClass).
		Sort(objects, scores, limit, sort)
}

func (i *Index) mergeGroups(objects []*storobj.Object, dists []float32,
	groupBy *searchparams.GroupBy, limit, shardCount int,
) ([]*storobj.Object, []float32, error) {
	return newGroupMerger(objects, dists, groupBy).Do()
}

func (i *Index) singleLocalShardObjectVectorSearch(ctx context.Context, searchVectors [][]float32,
	targetVectors []string, dist float32, limit int, filters *filters.LocalFilter,
	sort []filters.Sort, groupBy *searchparams.GroupBy, additional additional.Properties,
	shard ShardLike, targetCombination *dto.TargetCombination,
) ([]*storobj.Object, []float32, error) {
	ctx = helpers.InitSlowQueryDetails(ctx)
	helpers.AnnotateSlowQueryLog(ctx, "is_coordinator", true)
	if shard.GetStatus() == storagestate.StatusLoading {
		return nil, nil, enterrors.NewErrUnprocessable(fmt.Errorf("local %s shard is not ready", shard.Name()))
	}
	res, resDists, err := shard.ObjectVectorSearch(
		ctx, searchVectors, targetVectors, dist, limit, filters, sort, groupBy, additional, targetCombination)
	if err != nil {
		return nil, nil, errors.Wrapf(err, "shard %s", shard.ID())
	}
	return res, resDists, nil
}

// to be called after validating multi-tenancy
func (i *Index) targetShardNames(ctx context.Context, tenant string) ([]string, error) {
	className := i.Config.ClassName.String()
	if !i.partitioningEnabled {
		return i.getSchema.CopyShardingState(className).AllPhysicalShards(), nil
	}

	if tenant == "" {
		return []string{}, objects.NewErrMultiTenancy(fmt.Errorf("tenant name is empty"))
	}

	tenantShards, err := i.getSchema.OptimisticTenantStatus(ctx, className, tenant)
	if err != nil {
		return nil, err
	}

	if tenantShards[tenant] != "" {
		if tenantShards[tenant] == models.TenantActivityStatusHOT {
			return []string{tenant}, nil
		}
		return []string{}, objects.NewErrMultiTenancy(fmt.Errorf("%w: '%s'", enterrors.ErrTenantNotActive, tenant))
	}
	return []string{}, objects.NewErrMultiTenancy(
		fmt.Errorf("%w: %q", enterrors.ErrTenantNotFound, tenant))
}

func (i *Index) objectVectorSearch(ctx context.Context, searchVectors [][]float32,
	targetVectors []string, dist float32, limit int, filters *filters.LocalFilter, sort []filters.Sort,
	groupBy *searchparams.GroupBy, additional additional.Properties,
	replProps *additional.ReplicationProperties, tenant string, targetCombination *dto.TargetCombination,
) ([]*storobj.Object, []float32, error) {
	if err := i.validateMultiTenancy(tenant); err != nil {
		return nil, nil, err
	}
	shardNames, err := i.targetShardNames(ctx, tenant)
	if err != nil || len(shardNames) == 0 {
		return nil, nil, err
	}

	if len(shardNames) == 1 && !i.Config.ForceFullReplicasSearch {
		shard, release, err := i.getLocalShardNoShutdown(shardNames[0])
		if err != nil {
			return nil, nil, err
		}

		if shard != nil {
			defer release()
			return i.singleLocalShardObjectVectorSearch(ctx, searchVectors, targetVectors, dist, limit, filters,
				sort, groupBy, additional, shard, targetCombination)
		}
	}

	// a limit of -1 is used to signal a search by distance. if that is
	// the case we have to adjust how we calculate the output capacity
	var shardCap int
	if limit < 0 {
		shardCap = len(shardNames) * hnsw.DefaultSearchByDistInitialLimit
	} else {
		shardCap = len(shardNames) * limit
	}

	eg := enterrors.NewErrorGroupWrapper(i.logger, "tenant:", tenant)
	eg.SetLimit(_NUMCPU * 2)
	m := &sync.Mutex{}

	out := make([]*storobj.Object, 0, shardCap)
	dists := make([]float32, 0, shardCap)
	for _, shardName := range shardNames {
		shardName := shardName
		eg.Go(func() error {
			shard, release, err := i.getLocalShardNoShutdown(shardName)
			if err != nil {
				return nil
			}

			if shard != nil {
				defer release()

				localCtx := helpers.InitSlowQueryDetails(ctx)
				helpers.AnnotateSlowQueryLog(localCtx, "is_coordinator", true)
				localShardResult, localShardScores, err := shard.ObjectVectorSearch(
<<<<<<< HEAD
					ctx, searchVectors, targetVectors, dist, limit, filters, sort, groupBy, additional, targetCombination)
=======
					localCtx, searchVector, targetVector, dist, limit, filters, sort, groupBy, additional)
>>>>>>> 04953896
				if err != nil {
					return errors.Wrapf(err, "shard %s", shard.ID())
				}
				// Append result to out
				if i.replicationEnabled() {
					storobj.AddOwnership(localShardResult, i.getSchema.NodeName(), shardName)
				}
				m.Lock()
				out = append(out, localShardResult...)
				dists = append(dists, localShardScores...)
				m.Unlock()
			}

			// If we have no local shard or if we force the query to reach all replicas
			if shard == nil || i.Config.ForceFullReplicasSearch {
				if i.Config.ForceFullReplicasSearch {
					// Force a search on all the replicas for the shard
					remoteSearchResults, err := i.remote.SearchAllReplicas(ctx,
						i.logger, shardName, searchVectors, targetVectors, limit, filters,
						nil, sort, nil, groupBy, additional, i.replicationEnabled(), i.getSchema.NodeName(), targetCombination)
					// Only return an error if we failed to query remote shards AND we had no local shard to query
					if err != nil && shard == nil {
						return errors.Wrapf(err, "remote shard %s", shardName)
					}
					// Append the result of the search to the outgoing result
					for _, remoteShardResult := range remoteSearchResults {
						if i.replicationEnabled() {
							storobj.AddOwnership(remoteShardResult.Objects, remoteShardResult.Node, shardName)
						}
						m.Lock()
						out = append(out, remoteShardResult.Objects...)
						dists = append(dists, remoteShardResult.Scores...)
						m.Unlock()
					}
				} else {
					// Search only what is necessary
					remoteResult, remoteDists, nodeName, err := i.remote.SearchShard(ctx,
						shardName, searchVectors, targetVectors, limit, filters,
						nil, sort, nil, groupBy, additional, i.replicationEnabled(), targetCombination)
					if err != nil {
						return errors.Wrapf(err, "remote shard %s", shardName)
					}

					if i.replicationEnabled() {
						storobj.AddOwnership(remoteResult, nodeName, shardName)
					}
					m.Lock()
					out = append(out, remoteResult...)
					dists = append(dists, remoteDists...)
					m.Unlock()
				}
			}

			return nil
		}, shardName)
	}

	if err := eg.Wait(); err != nil {
		return nil, nil, err
	}

	// If we are force querying all replicas, we need to run deduplication on the result.
	if i.Config.ForceFullReplicasSearch {
		out, dists, err = searchResultDedup(out, dists)
		if err != nil {
			return nil, nil, fmt.Errorf("could not deduplicate result after full replicas search: %w", err)
		}
	}

	if len(shardNames) == 1 {
		return out, dists, nil
	}

	if len(shardNames) > 1 && groupBy != nil {
		return i.mergeGroups(out, dists, groupBy, limit, len(shardNames))
	}

	if len(shardNames) > 1 && len(sort) > 0 {
		return i.sort(out, dists, sort, limit)
	}

	out, dists = newDistancesSorter().sort(out, dists)
	if limit > 0 && len(out) > limit {
		out = out[:limit]
		dists = dists[:limit]
	}

	if i.replicationEnabled() {
		if replProps == nil {
			replProps = defaultConsistency(replica.One)
		}
		l := replica.ConsistencyLevel(replProps.ConsistencyLevel)
		err = i.replicator.CheckConsistency(ctx, l, out)
		if err != nil {
			i.logger.WithField("action", "object_vector_search").
				Errorf("failed to check consistency of search results: %v", err)
		}
	}

	return out, dists, nil
}

func (i *Index) IncomingSearch(ctx context.Context, shardName string,
	searchVectors [][]float32, targetVectors []string, distance float32, limit int,
	filters *filters.LocalFilter, keywordRanking *searchparams.KeywordRanking,
	sort []filters.Sort, cursor *filters.Cursor, groupBy *searchparams.GroupBy,
	additional additional.Properties, targetCombination *dto.TargetCombination,
) ([]*storobj.Object, []float32, error) {
	shard, release, err := i.getOrInitLocalShardNoShutdown(ctx, shardName)
	if err != nil {
		return nil, nil, err
	}
	defer release()

	ctx = helpers.InitSlowQueryDetails(ctx)
	helpers.AnnotateSlowQueryLog(ctx, "is_coordinator", false)

	// Hacky fix here
	// shard.GetStatus() will force a lazy shard to load and we have usecases that rely on that behaviour that a search
	// will force a lazy loaded shard to load
	// However we also have cases (related to FORCE_FULL_REPLICAS_SEARCH) where we want to avoid waiting for a shard to
	// load, therefore we only call GetStatusNoLoad if replication is enabled -> another replica will be able to answer
	// the request and we want to exit early
	if i.replicationEnabled() && shard.GetStatusNoLoad() == storagestate.StatusLoading {
		return nil, nil, enterrors.NewErrUnprocessable(fmt.Errorf("local %s shard is not ready", shardName))
	} else {
		if shard.GetStatus() == storagestate.StatusLoading {
			// This effectively never happens with lazy loaded shard as GetStatus will wait for the lazy shard to load
			// and then status will never be "StatusLoading"
			return nil, nil, enterrors.NewErrUnprocessable(fmt.Errorf("local %s shard is not ready", shardName))
		}
	}

	if len(searchVectors) == 0 {
		res, scores, err := shard.ObjectSearch(ctx, limit, filters, keywordRanking, sort, cursor, additional)
		if err != nil {
			return nil, nil, err
		}

		return res, scores, nil
	}

	res, resDists, err := shard.ObjectVectorSearch(
		ctx, searchVectors, targetVectors, distance, limit, filters, sort, groupBy, additional, targetCombination)
	if err != nil {
		return nil, nil, errors.Wrapf(err, "shard %s", shard.ID())
	}

	return res, resDists, nil
}

func (i *Index) deleteObject(ctx context.Context, id strfmt.UUID,
	replProps *additional.ReplicationProperties, tenant string, schemaVersion uint64,
) error {
	if err := i.validateMultiTenancy(tenant); err != nil {
		return err
	}

	shardName, err := i.determineObjectShard(ctx, id, tenant)
	if err != nil {
		return objects.NewErrInvalidUserInput("determine shard: %v", err)
	}

	if i.replicationEnabled() {
		if replProps == nil {
			replProps = defaultConsistency()
		}
		cl := replica.ConsistencyLevel(replProps.ConsistencyLevel)
		if err := i.replicator.DeleteObject(ctx, shardName, id, cl, schemaVersion); err != nil {
			return fmt.Errorf("replicate deletion: shard=%q %w", shardName, err)
		}
		return nil
	}

	// no replication, remote shard (or local not yet inited)
	shard, release, err := i.getLocalShardNoShutdown(shardName)
	if err != nil {
		return err
	}

	if shard == nil {
		if err := i.remote.DeleteObject(ctx, shardName, id, schemaVersion); err != nil {
			return fmt.Errorf("delete remote object: shard=%q: %w", shardName, err)
		}
		return nil
	}
	defer release()

	// no replication, local shard
	i.shardTransferMutex.RLock()
	defer i.shardTransferMutex.RUnlock()
	if err = shard.DeleteObject(ctx, id); err != nil {
		return fmt.Errorf("delete local object: shard=%q: %w", shardName, err)
	}
	return nil
}

func (i *Index) IncomingDeleteObject(ctx context.Context, shardName string,
	id strfmt.UUID, schemaVersion uint64,
) error {
	i.shardTransferMutex.RLock()
	defer i.shardTransferMutex.RUnlock()

	shard, release, err := i.getOrInitLocalShardNoShutdown(ctx, shardName)
	if err != nil {
		return err
	}
	defer release()

	return shard.DeleteObject(ctx, id)
}

func (i *Index) getClass() *models.Class {
	className := i.Config.ClassName.String()
	return i.getSchema.ReadOnlyClass(className)
}

// Intended to run on "receiver" nodes, where local shard
// is expected to exist and be active
// Method first tries to get shard from Index::shards map,
// or inits shard and adds it to the map if shard was not found
func (i *Index) initLocalShard(ctx context.Context, shardName string) error {
	return i.initLocalShardWithForcedLoading(ctx, i.getClass(), shardName, false)
}

func (i *Index) loadLocalShard(ctx context.Context, shardName string) error {
	return i.initLocalShardWithForcedLoading(ctx, i.getClass(), shardName, true)
}

func (i *Index) initLocalShardWithForcedLoading(ctx context.Context, class *models.Class, shardName string, mustLoad bool) error {
	i.closeLock.RLock()
	defer i.closeLock.RUnlock()

	if i.closed {
		return errAlreadyShutdown
	}

	// make sure same shard is not inited in parallel
	i.shardCreateLocks.Lock(shardName)
	defer i.shardCreateLocks.Unlock(shardName)

	// check if created in the meantime by concurrent call
	if shard := i.shards.Load(shardName); shard != nil {
		if mustLoad {
			lazyShard, ok := shard.(*LazyLoadShard)
			if ok {
				return lazyShard.Load(ctx)
			}
		}

		return nil
	}

	disableLazyLoad := mustLoad || i.Config.DisableLazyLoadShards

	shard, err := i.initShard(ctx, shardName, class, i.metrics.baseMetrics, disableLazyLoad)
	if err != nil {
		return err
	}

	i.shards.Store(shardName, shard)

	return nil
}

func (i *Index) getLocalShardNoShutdown(shardName string) (
	shard ShardLike, release func(), err error,
) {
	i.closeLock.RLock()
	defer i.closeLock.RUnlock()

	if i.closed {
		return nil, func() {}, errAlreadyShutdown
	}

	// make sure same shard is not inited in parallel
	i.shardCreateLocks.Lock(shardName)
	defer i.shardCreateLocks.Unlock(shardName)

	// check if created in the meantime by concurrent call
	shard = i.shards.Load(shardName)
	if shard == nil {
		return nil, func() {}, nil
	}

	release, err = shard.preventShutdown()
	if err != nil {
		return nil, func() {}, fmt.Errorf("get/init local shard %q, no shutdown: %w", shardName, err)
	}

	return shard, release, nil
}

func (i *Index) getOrInitLocalShardNoShutdown(ctx context.Context, shardName string) (
	shard ShardLike, release func(), err error,
) {
	i.closeLock.RLock()
	defer i.closeLock.RUnlock()

	if i.closed {
		return nil, func() {}, errAlreadyShutdown
	}

	className := i.Config.ClassName.String()
	class := i.getSchema.ReadOnlyClass(className)

	// make sure same shard is not inited in parallel
	i.shardCreateLocks.Lock(shardName)
	defer i.shardCreateLocks.Unlock(shardName)

	// check if created in the meantime by concurrent call
	shard = i.shards.Load(shardName)
	if shard == nil {
		shard, err = i.initShard(ctx, shardName, class, i.metrics.baseMetrics, true)
		if err != nil {
			return nil, func() {}, err
		}

		i.shards.Store(shardName, shard)
	}

	release, err = shard.preventShutdown()
	if err != nil {
		return nil, func() {}, fmt.Errorf("get/init local shard %q, no shutdown: %w", shardName, err)
	}

	return shard, release, nil
}

func (i *Index) mergeObject(ctx context.Context, merge objects.MergeDocument,
	replProps *additional.ReplicationProperties, tenant string, schemaVersion uint64,
) error {
	if err := i.validateMultiTenancy(tenant); err != nil {
		return err
	}

	shardName, err := i.determineObjectShard(ctx, merge.ID, tenant)
	if err != nil {
		return objects.NewErrInvalidUserInput("determine shard: %v", err)
	}

	if i.replicationEnabled() {
		if replProps == nil {
			replProps = defaultConsistency()
		}
		cl := replica.ConsistencyLevel(replProps.ConsistencyLevel)
		if err := i.replicator.MergeObject(ctx, shardName, &merge, cl, schemaVersion); err != nil {
			return fmt.Errorf("replicate single update: %w", err)
		}
		return nil
	}

	// no replication, remote shard (or local not yet inited)
	shard, release, err := i.getLocalShardNoShutdown(shardName)
	if err != nil {
		return err
	}

	if shard == nil {
		if err := i.remote.MergeObject(ctx, shardName, merge, schemaVersion); err != nil {
			return fmt.Errorf("update remote object: shard=%q: %w", shardName, err)
		}
		return nil
	}
	defer release()

	// no replication, local shard
	i.shardTransferMutex.RLock()
	defer i.shardTransferMutex.RUnlock()
	if err = shard.MergeObject(ctx, merge); err != nil {
		return fmt.Errorf("update local object: shard=%q: %w", shardName, err)
	}

	return nil
}

func (i *Index) IncomingMergeObject(ctx context.Context, shardName string,
	mergeDoc objects.MergeDocument, schemaVersion uint64,
) error {
	i.shardTransferMutex.RLock()
	defer i.shardTransferMutex.RUnlock()

	shard, release, err := i.getOrInitLocalShardNoShutdown(ctx, shardName)
	if err != nil {
		return err
	}
	defer release()

	return shard.MergeObject(ctx, mergeDoc)
}

func (i *Index) aggregate(ctx context.Context,
	params aggregation.Params, modules *modules.Provider,
) (*aggregation.Result, error) {
	if err := i.validateMultiTenancy(params.Tenant); err != nil {
		return nil, err
	}

	shardNames, err := i.targetShardNames(ctx, params.Tenant)
	if err != nil || len(shardNames) == 0 {
		return nil, err
	}

	results := make([]*aggregation.Result, len(shardNames))
	for j, shardName := range shardNames {
		var err error
		var res *aggregation.Result

		var shard ShardLike
		var release func()
		shard, release, err = i.getLocalShardNoShutdown(shardName)
		if err == nil {
			if shard != nil {
				func() {
					defer release()
					res, err = shard.Aggregate(ctx, params, modules)
				}()
			} else {
				res, err = i.remote.Aggregate(ctx, shardName, params)
			}
		}

		if err != nil {
			return nil, errors.Wrapf(err, "shard %s", shardName)
		}

		results[j] = res
	}

	return aggregator.NewShardCombiner().Do(results), nil
}

func (i *Index) IncomingAggregate(ctx context.Context, shardName string,
	params aggregation.Params, mods interface{},
) (*aggregation.Result, error) {
	shard, release, err := i.getOrInitLocalShardNoShutdown(ctx, shardName)
	if err != nil {
		return nil, err
	}
	defer release()

	if shard.GetStatus() == storagestate.StatusLoading {
		return nil, enterrors.NewErrUnprocessable(fmt.Errorf("local %s shard is not ready", shardName))
	}

	return shard.Aggregate(ctx, params, mods.(*modules.Provider))
}

func (i *Index) drop() error {
	i.shardTransferMutex.RLock()
	defer i.shardTransferMutex.RUnlock()

	i.closeLock.Lock()
	defer i.closeLock.Unlock()

	if i.closed {
		return errAlreadyShutdown
	}

	i.closed = true

	i.closingCancel()

	eg := enterrors.NewErrorGroupWrapper(i.logger)
	eg.SetLimit(_NUMCPU * 2)
	fields := logrus.Fields{"action": "drop_shard", "class": i.Config.ClassName}
	dropShard := func(name string, shard ShardLike) error {
		if shard == nil {
			return nil
		}
		eg.Go(func() error {
			if err := shard.drop(); err != nil {
				logrus.WithFields(fields).WithField("id", shard.ID()).Error(err)
			}
			return nil
		})
		return nil
	}

	i.shards.Range(dropShard)
	if err := eg.Wait(); err != nil {
		return err
	}

	// Dropping the shards only unregisters the shards callbacks, but we still
	// need to stop the cycle managers that those shards used to register with.
	ctx, cancel := context.WithTimeout(context.Background(), 60*time.Second)
	defer cancel()
	i.logger.WithFields(logrus.Fields{
		"action":   "drop_index",
		"duration": 60 * time.Second,
	}).Debug("context.WithTimeout")

	if err := i.stopCycleManagers(ctx, "drop"); err != nil {
		return err
	}

	return os.RemoveAll(i.path())
}

func (i *Index) dropShards(names []string) error {
	i.shardTransferMutex.RLock()
	defer i.shardTransferMutex.RUnlock()

	i.closeLock.RLock()
	defer i.closeLock.RUnlock()

	if i.closed {
		return errAlreadyShutdown
	}

	ec := &errorcompounder.ErrorCompounder{}
	eg := enterrors.NewErrorGroupWrapper(i.logger)
	eg.SetLimit(_NUMCPU * 2)

	for _, name := range names {
		name := name
		eg.Go(func() error {
			i.shardCreateLocks.Lock(name)
			defer i.shardCreateLocks.Unlock(name)

			shard, ok := i.shards.Swap(name, nil) // swap shard for nil
			i.shards.LoadAndDelete(name)          // then remove entry

			if !ok || shard == nil {
				return nil // shard already does not exist (or inactive)
			}

			if err := shard.drop(); err != nil {
				ec.Add(err)
				i.logger.WithField("action", "drop_shard").
					WithField("shard", shard.ID()).Error(err)
			}
			return nil
		})
	}

	eg.Wait()
	return ec.ToError()
}

func (i *Index) dropCloudShards(ctx context.Context, cloud modulecapabilities.OffloadCloud, names []string, nodeId string) error {
	i.shardTransferMutex.RLock()
	defer i.shardTransferMutex.RUnlock()

	i.closeLock.RLock()
	defer i.closeLock.RUnlock()

	if i.closed {
		return errAlreadyShutdown
	}

	ec := &errorcompounder.ErrorCompounder{}
	eg := enterrors.NewErrorGroupWrapper(i.logger)
	eg.SetLimit(_NUMCPU * 2)

	for _, name := range names {
		name := name
		eg.Go(func() error {
			i.shardCreateLocks.Lock(name)
			defer i.shardCreateLocks.Unlock(name)

			if err := cloud.Delete(ctx, i.ID(), name, nodeId); err != nil {
				ec.Add(err)
				i.logger.WithField("action", "cloud_drop_shard").
					WithField("shard", name).Error(err)
			}
			return nil
		})
	}

	eg.Wait()
	return ec.ToError()
}

func (i *Index) Shutdown(ctx context.Context) error {
	i.shardTransferMutex.RLock()
	defer i.shardTransferMutex.RUnlock()

	i.closeLock.Lock()
	defer i.closeLock.Unlock()

	if i.closed {
		return errAlreadyShutdown
	}

	i.closed = true

	i.closingCancel()

	// TODO allow every resource cleanup to run, before returning early with error
	if err := i.shards.RangeConcurrently(i.logger, func(name string, shard ShardLike) error {
		if err := shard.Shutdown(ctx); err != nil {
			if !errors.Is(err, errAlreadyShutdown) {
				return errors.Wrapf(err, "shutdown shard %q", name)
			}
			i.logger.WithField("shard", shard.Name()).Debug("was already shut or dropped")
		}
		return nil
	}); err != nil {
		return err
	}
	if err := i.stopCycleManagers(ctx, "shutdown"); err != nil {
		return err
	}

	return nil
}

func (i *Index) stopCycleManagers(ctx context.Context, usecase string) error {
	if err := i.cycleCallbacks.compactionCycle.StopAndWait(ctx); err != nil {
		return fmt.Errorf("%s: stop compaction cycle: %w", usecase, err)
	}
	if err := i.cycleCallbacks.flushCycle.StopAndWait(ctx); err != nil {
		return fmt.Errorf("%s: stop flush cycle: %w", usecase, err)
	}
	if err := i.cycleCallbacks.vectorCommitLoggerCycle.StopAndWait(ctx); err != nil {
		return fmt.Errorf("%s: stop vector commit logger cycle: %w", usecase, err)
	}
	if err := i.cycleCallbacks.vectorTombstoneCleanupCycle.StopAndWait(ctx); err != nil {
		return fmt.Errorf("%s: stop vector tombstone cleanup cycle: %w", usecase, err)
	}
	if err := i.cycleCallbacks.geoPropsCommitLoggerCycle.StopAndWait(ctx); err != nil {
		return fmt.Errorf("%s: stop geo props commit logger cycle: %w", usecase, err)
	}
	if err := i.cycleCallbacks.geoPropsTombstoneCleanupCycle.StopAndWait(ctx); err != nil {
		return fmt.Errorf("%s: stop geo props tombstone cleanup cycle: %w", usecase, err)
	}
	return nil
}

func (i *Index) shardState() *sharding.State {
	return i.getSchema.CopyShardingState(i.Config.ClassName.String())
}

func (i *Index) getShardsQueueSize(ctx context.Context, tenant string) (map[string]int64, error) {
	shardsQueueSize := make(map[string]int64)

	// TODO-RAFT should be strongly consistent?
	shardNames := i.shardState().AllPhysicalShards()

	for _, shardName := range shardNames {
		if tenant != "" && shardName != tenant {
			continue
		}
		var err error
		var size int64
		var shard ShardLike
		var release func()

		shard, release, err = i.getLocalShardNoShutdown(shardName)
		if err == nil {
			if shard != nil {
				func() {
					defer release()
					if shard.hasTargetVectors() {
						for _, queue := range shard.Queues() {
							size += queue.Size()
						}
					} else {
						size = shard.Queue().Size()
					}
				}()
			} else {
				size, err = i.remote.GetShardQueueSize(ctx, shardName)
			}
		}

		if err != nil {
			return nil, errors.Wrapf(err, "shard %s", shardName)
		}

		shardsQueueSize[shardName] = size
	}

	return shardsQueueSize, nil
}

func (i *Index) IncomingGetShardQueueSize(ctx context.Context, shardName string) (int64, error) {
	shard, release, err := i.getOrInitLocalShardNoShutdown(ctx, shardName)
	if err != nil {
		return 0, err
	}
	defer release()

	if shard.GetStatus() == storagestate.StatusLoading {
		return 0, enterrors.NewErrUnprocessable(fmt.Errorf("local %s shard is not ready", shardName))
	}
	if !shard.hasTargetVectors() {
		return shard.Queue().Size(), nil
	}
	size := int64(0)
	for _, queue := range shard.Queues() {
		size += queue.Size()
	}
	return size, nil
}

func (i *Index) getShardsStatus(ctx context.Context, tenant string) (map[string]string, error) {
	shardsStatus := make(map[string]string)

	// TODO-RAFT should be strongly consistent?
	shardState := i.getSchema.CopyShardingState(i.Config.ClassName.String())
	shardNames := shardState.AllPhysicalShards()

	for _, shardName := range shardNames {
		if tenant != "" && shardName != tenant {
			continue
		}
		var err error
		var status string
		var shard ShardLike
		var release func()

		shard, release, err = i.getLocalShardNoShutdown(shardName)
		if err == nil {
			if shard != nil {
				func() {
					defer release()
					status = shard.GetStatus().String()
				}()
			} else {
				status, err = i.remote.GetShardStatus(ctx, shardName)
			}
		}

		if err != nil {
			return nil, errors.Wrapf(err, "shard %s", shardName)
		}

		shardsStatus[shardName] = status
	}

	return shardsStatus, nil
}

func (i *Index) IncomingGetShardStatus(ctx context.Context, shardName string) (string, error) {
	shard, release, err := i.getOrInitLocalShardNoShutdown(ctx, shardName)
	if err != nil {
		return "", err
	}
	defer release()

	if shard.GetStatus() == storagestate.StatusLoading {
		return "", enterrors.NewErrUnprocessable(fmt.Errorf("local %s shard is not ready", shardName))
	}
	return shard.GetStatus().String(), nil
}

func (i *Index) updateShardStatus(ctx context.Context, shardName, targetStatus string, schemaVersion uint64) error {
	shard, release, err := i.getLocalShardNoShutdown(shardName)
	if err != nil {
		return err
	}
	if shard == nil {
		return i.remote.UpdateShardStatus(ctx, shardName, targetStatus, schemaVersion)
	}
	defer release()
	return shard.UpdateStatus(targetStatus)
}

func (i *Index) IncomingUpdateShardStatus(ctx context.Context, shardName, targetStatus string, schemaVersion uint64) error {
	shard, release, err := i.getOrInitLocalShardNoShutdown(ctx, shardName)
	if err != nil {
		return err
	}
	defer release()

	return shard.UpdateStatus(targetStatus)
}

func (i *Index) findUUIDs(ctx context.Context,
	filters *filters.LocalFilter, tenant string, repl *additional.ReplicationProperties,
) (map[string][]strfmt.UUID, error) {
	before := time.Now()
	defer i.metrics.BatchDelete(before, "filter_total")

	if err := i.validateMultiTenancy(tenant); err != nil {
		return nil, err
	}

	className := i.Config.ClassName.String()

	shardNames, err := i.targetShardNames(ctx, tenant)
	if err != nil {
		return nil, err
	}

	results := make(map[string][]strfmt.UUID)
	for _, shardName := range shardNames {
		var shard ShardLike
		var release func()
		var err error

		if i.replicationEnabled() {
			if repl == nil {
				repl = defaultConsistency()
			}

			results[shardName], err = i.replicator.FindUUIDs(ctx, className, shardName, filters, replica.ConsistencyLevel(repl.ConsistencyLevel))
		} else {
			shard, release, err = i.getLocalShardNoShutdown(shardName)
			if err == nil {
				if shard != nil {
					func() {
						defer release()
						results[shardName], err = shard.FindUUIDs(ctx, filters)
					}()
				} else {
					results[shardName], err = i.remote.FindUUIDs(ctx, shardName, filters)
				}
			}
		}

		if err != nil {
			return nil, fmt.Errorf("find matching doc ids in shard %q: %w", shardName, err)
		}
	}

	return results, nil
}

func (i *Index) IncomingFindUUIDs(ctx context.Context, shardName string,
	filters *filters.LocalFilter,
) ([]strfmt.UUID, error) {
	shard, release, err := i.getOrInitLocalShardNoShutdown(ctx, shardName)
	if err != nil {
		return nil, err
	}
	defer release()

	if shard.GetStatus() == storagestate.StatusLoading {
		return nil, enterrors.NewErrUnprocessable(fmt.Errorf("local %s shard is not ready", shardName))
	}

	return shard.FindUUIDs(ctx, filters)
}

func (i *Index) batchDeleteObjects(ctx context.Context, shardUUIDs map[string][]strfmt.UUID,
	dryRun bool, replProps *additional.ReplicationProperties, schemaVersion uint64,
) (objects.BatchSimpleObjects, error) {
	before := time.Now()
	defer i.metrics.BatchDelete(before, "delete_from_shards_total")

	type result struct {
		objs objects.BatchSimpleObjects
	}

	if i.replicationEnabled() && replProps == nil {
		replProps = defaultConsistency()
	}

	wg := &sync.WaitGroup{}
	ch := make(chan result, len(shardUUIDs))
	for shardName, uuids := range shardUUIDs {
		uuids := uuids
		shardName := shardName
		wg.Add(1)
		f := func() {
			defer wg.Done()

			var objs objects.BatchSimpleObjects
			if i.replicationEnabled() {
				objs = i.replicator.DeleteObjects(ctx, shardName, uuids,
					dryRun, replica.ConsistencyLevel(replProps.ConsistencyLevel), schemaVersion)
			} else {
				shard, release, err := i.getLocalShardNoShutdown(shardName)
				if err != nil {
					objs = objects.BatchSimpleObjects{
						objects.BatchSimpleObject{Err: err},
					}
				} else if shard != nil {
					i.shardTransferMutex.RLockGuard(func() error {
						defer release()
						objs = shard.DeleteObjectBatch(ctx, uuids, dryRun)
						return nil
					})
				} else {
					objs = i.remote.DeleteObjectBatch(ctx, shardName, uuids, dryRun, schemaVersion)
				}
			}

			ch <- result{objs}
		}
		enterrors.GoWrapper(f, i.logger)
	}

	wg.Wait()
	close(ch)

	var out objects.BatchSimpleObjects
	for res := range ch {
		out = append(out, res.objs...)
	}

	return out, nil
}

func (i *Index) IncomingDeleteObjectBatch(ctx context.Context, shardName string,
	uuids []strfmt.UUID, dryRun bool, schemaVersion uint64,
) objects.BatchSimpleObjects {
	i.shardTransferMutex.RLock()
	defer i.shardTransferMutex.RUnlock()

	shard, release, err := i.getOrInitLocalShardNoShutdown(ctx, shardName)
	if err != nil {
		return objects.BatchSimpleObjects{
			objects.BatchSimpleObject{Err: err},
		}
	}
	defer release()

	return shard.DeleteObjectBatch(ctx, uuids, dryRun)
}

func defaultConsistency(l ...replica.ConsistencyLevel) *additional.ReplicationProperties {
	rp := &additional.ReplicationProperties{}
	if len(l) != 0 {
		rp.ConsistencyLevel = string(l[0])
	} else {
		rp.ConsistencyLevel = string(replica.Quorum)
	}
	return rp
}

func objectSearchPreallocate(limit int, shards []string) ([]*storobj.Object, []float32) {
	perShardLimit := config.DefaultQueryMaximumResults
	if perShardLimit > int64(limit) {
		perShardLimit = int64(limit)
	}
	capacity := perShardLimit * int64(len(shards))
	objects := make([]*storobj.Object, 0, capacity)
	scores := make([]float32, 0, capacity)

	return objects, scores
}

func (i *Index) validateMultiTenancy(tenant string) error {
	if i.partitioningEnabled && tenant == "" {
		return objects.NewErrMultiTenancy(
			fmt.Errorf("class %s has multi-tenancy enabled, but request was without tenant", i.Config.ClassName),
		)
	} else if !i.partitioningEnabled && tenant != "" {
		return objects.NewErrMultiTenancy(
			fmt.Errorf("class %s has multi-tenancy disabled, but request was with tenant", i.Config.ClassName),
		)
	}
	return nil
}

func convertToVectorIndexConfig(config interface{}) schemaConfig.VectorIndexConfig {
	if config == nil {
		return nil
	}
	// in case legacy vector config was set as an empty map/object instead of nil
	if empty, ok := config.(map[string]interface{}); ok && len(empty) == 0 {
		return nil
	}
	return config.(schemaConfig.VectorIndexConfig)
}

func convertToVectorIndexConfigs(configs map[string]models.VectorConfig) map[string]schemaConfig.VectorIndexConfig {
	if len(configs) > 0 {
		vectorIndexConfigs := make(map[string]schemaConfig.VectorIndexConfig)
		for targetVector, vectorConfig := range configs {
			if vectorIndexConfig, ok := vectorConfig.VectorIndexConfig.(schemaConfig.VectorIndexConfig); ok {
				vectorIndexConfigs[targetVector] = vectorIndexConfig
			}
		}
		return vectorIndexConfigs
	}
	return nil
}

// IMPORTANT:
// DebugResetVectorIndex is intended to be used for debugging purposes only.
// It drops the selected vector index, creates a new one, then reindexes it in the background.
// This function assumes the node is not receiving any traffic besides the
// debug endpoints and that async indexing is enabled.
func (i *Index) DebugResetVectorIndex(ctx context.Context, shardName, targetVector string) error {
	shard := i.GetShard(shardName)
	if shard == nil {
		return errors.New("shard not found")
	}

	// Get the vector index
	var vidx VectorIndex
	if targetVector == "" {
		vidx = shard.VectorIndex()
	} else {
		vidx = shard.VectorIndexes()[targetVector]
	}

	if vidx == nil {
		return errors.New("vector index not found")
	}

	if !hnsw.IsHNSWIndex(vidx) {
		return errors.New("vector index is not hnsw")
	}

	// Reset the queue
	var q *IndexQueue
	if targetVector == "" {
		q = shard.Queue()
	} else {
		q = shard.Queues()[targetVector]
	}
	if q == nil {
		return errors.New("index queue not found")
	}

	// Reset the vector index
	err := shard.DebugResetVectorIndex(ctx, targetVector)
	if err != nil {
		return errors.Wrap(err, "failed to reset vector index")
	}

	// Reindex in the background
	enterrors.GoWrapper(func() {
		err = shard.PreloadQueue(targetVector)
		if err != nil {
			i.logger.WithField("shard", shardName).WithError(err).Error("failed to reindex vector index")
			return
		}
	}, i.logger)

	return nil
}

func (i *Index) DebugRepairIndex(ctx context.Context, shardName, targetVector string) error {
	shard := i.GetShard(shardName)
	if shard == nil {
		return errors.New("shard not found")
	}

	// Repair in the background
	enterrors.GoWrapper(func() {
		err := shard.RepairIndex(context.Background(), targetVector)
		if err != nil {
			i.logger.WithField("shard", shardName).WithError(err).Error("failed to repair vector index")
			return
		}
	}, i.logger)

	return nil
}<|MERGE_RESOLUTION|>--- conflicted
+++ resolved
@@ -1610,11 +1610,7 @@
 				localCtx := helpers.InitSlowQueryDetails(ctx)
 				helpers.AnnotateSlowQueryLog(localCtx, "is_coordinator", true)
 				localShardResult, localShardScores, err := shard.ObjectVectorSearch(
-<<<<<<< HEAD
-					ctx, searchVectors, targetVectors, dist, limit, filters, sort, groupBy, additional, targetCombination)
-=======
-					localCtx, searchVector, targetVector, dist, limit, filters, sort, groupBy, additional)
->>>>>>> 04953896
+					localCtx, searchVectors, targetVectors, dist, limit, filters, sort, groupBy, additional, targetCombination)
 				if err != nil {
 					return errors.Wrapf(err, "shard %s", shard.ID())
 				}
