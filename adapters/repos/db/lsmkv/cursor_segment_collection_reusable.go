--- conflicted
+++ resolved
@@ -11,14 +11,10 @@
 
 package lsmkv
 
-<<<<<<< HEAD
 import (
-	"github.com/weaviate/weaviate/adapters/repos/db/lsmkv/entities"
 	"github.com/weaviate/weaviate/adapters/repos/db/lsmkv/segmentindex"
+	"github.com/weaviate/weaviate/entities/lsmkv"
 )
-=======
-import "github.com/weaviate/weaviate/entities/lsmkv"
->>>>>>> ad884873
 
 type segmentCursorCollectionReusable struct {
 	segment    *segment
@@ -35,13 +31,9 @@
 func (s *segmentCursorCollectionReusable) seek(key []byte) ([]byte, []value, error) {
 	node, err := s.segment.index.Seek(key)
 	if err != nil {
-<<<<<<< HEAD
 		if err == segmentindex.NotFound {
-			return nil, nil, entities.NotFound
+			return nil, nil, lsmkv.NotFound
 		}
-
-=======
->>>>>>> ad884873
 		return nil, nil, err
 	}
 
@@ -58,11 +50,7 @@
 
 func (s *segmentCursorCollectionReusable) next() ([]byte, []value, error) {
 	if s.nextOffset >= s.segment.dataEndPos {
-<<<<<<< HEAD
-		return nil, nil, entities.NotFound
-=======
 		return nil, nil, lsmkv.NotFound
->>>>>>> ad884873
 	}
 
 	err := s.segment.collectionStratParseDataWithKeyInto(
