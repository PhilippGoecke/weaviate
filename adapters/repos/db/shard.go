//                           _       _
// __      _____  __ ___   ___  __ _| |_ ___
// \ \ /\ / / _ \/ _` \ \ / / |/ _` | __/ _ \
//  \ V  V /  __/ (_| |\ V /| | (_| | ||  __/
//   \_/\_/ \___|\__,_| \_/ |_|\__,_|\__\___|
//
//  Copyright © 2016 - 2024 Weaviate B.V. All rights reserved.
//
//  CONTACT: hello@weaviate.io
//

package db

import (
	"context"
	"fmt"
	"io"
	"os"
	"path"
	"runtime/debug"
	"sync"
	"sync/atomic"
	"time"

	"github.com/go-openapi/strfmt"
	"github.com/pkg/errors"
	"github.com/sirupsen/logrus"
	"github.com/weaviate/weaviate/adapters/repos/db/helpers"
	"github.com/weaviate/weaviate/adapters/repos/db/indexcheckpoint"
	"github.com/weaviate/weaviate/adapters/repos/db/indexcounter"
	"github.com/weaviate/weaviate/adapters/repos/db/inverted"
	"github.com/weaviate/weaviate/adapters/repos/db/inverted/tracker"
	"github.com/weaviate/weaviate/adapters/repos/db/lsmkv"
	"github.com/weaviate/weaviate/adapters/repos/db/propertyspecific"
	"github.com/weaviate/weaviate/adapters/repos/db/roaringset"
	"github.com/weaviate/weaviate/adapters/repos/db/vector/dynamic"
	"github.com/weaviate/weaviate/adapters/repos/db/vector/flat"
	"github.com/weaviate/weaviate/adapters/repos/db/vector/hnsw"
	"github.com/weaviate/weaviate/adapters/repos/db/vector/hnsw/distancer"
	"github.com/weaviate/weaviate/adapters/repos/db/vector/noop"
	"github.com/weaviate/weaviate/entities/additional"
	"github.com/weaviate/weaviate/entities/aggregation"
	"github.com/weaviate/weaviate/entities/backup"
	"github.com/weaviate/weaviate/entities/cyclemanager"
	enterrors "github.com/weaviate/weaviate/entities/errors"
	"github.com/weaviate/weaviate/entities/filters"
	"github.com/weaviate/weaviate/entities/models"
	"github.com/weaviate/weaviate/entities/multi"
	"github.com/weaviate/weaviate/entities/schema"
	schemaConfig "github.com/weaviate/weaviate/entities/schema/config"
	"github.com/weaviate/weaviate/entities/search"
	"github.com/weaviate/weaviate/entities/searchparams"
	"github.com/weaviate/weaviate/entities/storagestate"
	"github.com/weaviate/weaviate/entities/storobj"
	"github.com/weaviate/weaviate/entities/vectorindex"
	"github.com/weaviate/weaviate/entities/vectorindex/common"
	dynamicent "github.com/weaviate/weaviate/entities/vectorindex/dynamic"
	flatent "github.com/weaviate/weaviate/entities/vectorindex/flat"
	hnswent "github.com/weaviate/weaviate/entities/vectorindex/hnsw"
	"github.com/weaviate/weaviate/usecases/modules"
	"github.com/weaviate/weaviate/usecases/monitoring"
	"github.com/weaviate/weaviate/usecases/objects"
	"github.com/weaviate/weaviate/usecases/replica"
)

const IdLockPoolSize = 128

type ShardLike interface {
	Index() *Index                                                                      // Get the parent index
	Name() string                                                                       // Get the shard name
	Store() *lsmkv.Store                                                                // Get the underlying store
	NotifyReady()                                                                       // Set shard status to ready
	GetStatus() storagestate.Status                                                     // Return the shard status
	UpdateStatus(status string) error                                                   // Set shard status
	FindUUIDs(ctx context.Context, filters *filters.LocalFilter) ([]strfmt.UUID, error) // Search and return document ids

	Counter() *indexcounter.Counter
	ObjectCount() int
	ObjectCountAsync() int
	GetPropertyLengthTracker() *inverted.JsonPropertyLengthTracker
	GetPropertyIdTracker() *tracker.JsonPropertyIdTracker

	PutObject(context.Context, *storobj.Object) error
	PutObjectBatch(context.Context, []*storobj.Object) []error
	ObjectByID(ctx context.Context, id strfmt.UUID, props search.SelectProperties, additional additional.Properties) (*storobj.Object, error)
	Exists(ctx context.Context, id strfmt.UUID) (bool, error)
	ObjectSearch(ctx context.Context, limit int, filters *filters.LocalFilter, keywordRanking *searchparams.KeywordRanking, sort []filters.Sort, cursor *filters.Cursor, additional additional.Properties) ([]*storobj.Object, []float32, error)
	ObjectVectorSearch(ctx context.Context, searchVector []float32, targetVector string, targetDist float32, limit int, filters *filters.LocalFilter, sort []filters.Sort, groupBy *searchparams.GroupBy, additional additional.Properties) ([]*storobj.Object, []float32, error)
	UpdateVectorIndexConfig(ctx context.Context, updated schemaConfig.VectorIndexConfig) error
	UpdateVectorIndexConfigs(ctx context.Context, updated map[string]schemaConfig.VectorIndexConfig) error
	AddReferencesBatch(ctx context.Context, refs objects.BatchReferences) []error
	DeleteObjectBatch(ctx context.Context, ids []strfmt.UUID, dryRun bool) objects.BatchSimpleObjects // Delete many objects by id
	DeleteObject(ctx context.Context, id strfmt.UUID) error                                           // Delete object by id
	MultiObjectByID(ctx context.Context, query []multi.Identifier) ([]*storobj.Object, error)
	ID() string // Get the shard id
	drop() error
	addIDProperty(ctx context.Context) error
	addDimensionsProperty(ctx context.Context) error
	addTimestampProperties(ctx context.Context) error
	createPropertyIndex(ctx context.Context, eg *enterrors.ErrorGroupWrapper, props []*models.Property) error
	BeginBackup(ctx context.Context) error
	ListBackupFiles(ctx context.Context, ret *backup.ShardDescriptor) error
	resumeMaintenanceCycles(ctx context.Context) error
	SetPropertyLengths(props []inverted.Property) error
	AnalyzeObject(*storobj.Object) ([]inverted.Property, []inverted.NilProperty, error)

	Aggregate(ctx context.Context, params aggregation.Params, modules *modules.Provider) (*aggregation.Result, error)
	MergeObject(ctx context.Context, object objects.MergeDocument) error
	Queue() *IndexQueue
	Queues() map[string]*IndexQueue
	Shutdown(context.Context) error // Shutdown the shard
	// TODO tests only
	ObjectList(ctx context.Context, limit int, sort []filters.Sort, cursor *filters.Cursor,
		additional additional.Properties, className schema.ClassName) ([]*storobj.Object, error) // Search and return objects
	WasDeleted(ctx context.Context, id strfmt.UUID) (bool, error) // Check if an object was deleted
	VectorIndex() VectorIndex                                     // Get the vector index
	VectorIndexes() map[string]VectorIndex                        // Get the vector indexes
	hasTargetVectors() bool
	// TODO tests only
	Versioner() *shardVersioner // Get the shard versioner

	isReadOnly() bool

	preparePutObject(context.Context, string, *storobj.Object) replica.SimpleResponse
	preparePutObjects(context.Context, string, []*storobj.Object) replica.SimpleResponse
	prepareMergeObject(context.Context, string, *objects.MergeDocument) replica.SimpleResponse
	prepareDeleteObject(context.Context, string, strfmt.UUID) replica.SimpleResponse
	prepareDeleteObjects(context.Context, string, []strfmt.UUID, bool) replica.SimpleResponse
	prepareAddReferences(context.Context, string, []objects.BatchReference) replica.SimpleResponse

	commitReplication(context.Context, string, *backupMutex) interface{}
	abortReplication(context.Context, string) replica.SimpleResponse
	reinit(context.Context) error
	filePutter(context.Context, string) (io.WriteCloser, error)

	// TODO tests only
	Dimensions() int // dim(vector)*number vectors
	// TODO tests only
	QuantizedDimensions(segments int) int
	extendDimensionTrackerLSM(dimLength int, docID uint64) error
	extendDimensionTrackerForVecLSM(dimLength int, docID uint64, vecName string) error
	publishDimensionMetrics()

	addToPropertySetBucket(bucket lsmkv.BucketInterface, docID uint64, key []byte) error
	addToPropertyMapBucket(bucket lsmkv.BucketInterface, pair lsmkv.MapPair, key []byte) error
	pairPropertyWithFrequency(docID uint64, freq, propLen float32) lsmkv.MapPair

	setFallbackToSearchable(fallback bool)
	addJobToQueue(job job)
	uuidFromDocID(docID uint64) (strfmt.UUID, error)
	batchDeleteObject(ctx context.Context, id strfmt.UUID) error
	putObjectLSM(object *storobj.Object, idBytes []byte) (objectInsertStatus, error)
	mutableMergeObjectLSM(merge objects.MergeDocument, idBytes []byte) (mutableMergeResult, error)
	deleteFromPropertySetBucket(bucket lsmkv.BucketInterface, docID uint64, key []byte) error
	batchExtendInvertedIndexItemsLSMNoFrequency(b lsmkv.BucketInterface, item inverted.MergeItem) error
	updatePropertySpecificIndices(object *storobj.Object, status objectInsertStatus) error
	updateVectorIndexIgnoreDelete(vector []float32, status objectInsertStatus) error
	updateVectorIndexesIgnoreDelete(vectors map[string][]float32, status objectInsertStatus) error
	hasGeoIndex() bool

	Metrics() *Metrics

<<<<<<< HEAD
	CreatePropertyIndex_unmerged(ctx context.Context, eg *enterrors.ErrorGroupWrapper, props []*models.Property) error
	UuidToIdLockPoolId_unmerged(idBytes []byte) uint8
	Drop_unmerged() error
	Shutdown_unmerged(context.Context) error
	Tenant_unmerged() string
	IsFallbackToSearchable_unmerged() bool
	ObjectCount_unmerged() int
	NotifyReady_unmerged()
	UpdateVectorIndexConfig_unmerged(ctx context.Context, updated schemaConfig.VectorIndexConfig) error
=======
	// A thread-safe counter that goes up any time there is activity on this
	// shard. The absolute value has no meaning, it's only purpose is to compare
	// the previous value to the current value.
	Activity() int32
>>>>>>> c6e693f0
}

// Shard is the smallest completely-contained index unit. A shard manages
// database files for all the objects it owns. How a shard is determined for a
// target object (e.g. Murmur hash, etc.) is still open at this point
type Shard struct {
	index            *Index // a reference to the underlying index, which in turn contains schema information
	queue            *IndexQueue
	queues           map[string]*IndexQueue
	name             string
	store            *lsmkv.Store
	counter          *indexcounter.Counter
	indexCheckpoints *indexcheckpoint.Checkpoints
	vectorIndex      VectorIndex
	vectorIndexes    map[string]VectorIndex
	metrics          *Metrics
	promMetrics      *monitoring.PrometheusMetrics
	propertyIndices  propertyspecific.Indices
	propLenTracker   *inverted.JsonPropertyLengthTracker
	versioner        *shardVersioner
	propIds          *tracker.JsonPropertyIdTracker

	status              storagestate.Status
	statusLock          sync.Mutex
	propertyIndicesLock sync.RWMutex
	stopMetrics         chan struct{}

	centralJobQueue chan job // reference to queue used by all shards

	docIdLock []sync.Mutex
	// replication
	replicationMap pendingReplicaTasks

	// Indicates whether searchable buckets should be used
	// when filterable buckets are missing for text/text[] properties
	// This can happen for db created before v1.19, where
	// only map (now called searchable) buckets were created as inverted
	// indexes for text/text[] props.
	// Now roaring set (filterable) and map (searchable) buckets can
	// coexists for text/text[] props, and by default both are enabled.
	// So despite property's IndexFilterable and IndexSearchable settings
	// being enabled, only searchable bucket exists
	fallbackToSearchable bool

	cycleCallbacks *shardCycleCallbacks
	bitmapFactory  *roaringset.BitmapFactory

	activityTracker atomic.Int32
}

func NewShard(ctx context.Context, promMetrics *monitoring.PrometheusMetrics, shardName string, index *Index, class *models.Class, jobQueueCh chan job, indexCheckpoints *indexcheckpoint.Checkpoints) (*Shard, error) {
	if !lsmkv.FeatureUseMergedBuckets {
		return NewShard_unmerged(ctx, promMetrics, shardName, index, class, jobQueueCh, indexCheckpoints)
	}
	before := time.Now()
	var err error
	s := &Shard{
		index:       index,
		name:        shardName,
		promMetrics: promMetrics,
		metrics: NewMetrics(index.logger, promMetrics,
			string(index.Config.ClassName), shardName),
		stopMetrics:      make(chan struct{}),
		replicationMap:   pendingReplicaTasks{Tasks: make(map[string]replicaTask, 32)},
		centralJobQueue:  jobQueueCh,
		indexCheckpoints: indexCheckpoints,
	}

	s.activityTracker.Store(1) // initial state
	s.initCycleCallbacks()

	s.docIdLock = make([]sync.Mutex, IdLockPoolSize)

	defer s.metrics.ShardStartup(before)

	_, err = os.Stat(s.path())
	exists := false
	if err == nil {
		exists = true
	}

	if err := os.MkdirAll(s.path(), os.ModePerm); err != nil {
		return nil, err
	}

	if err := s.initNonVector(ctx, class); err != nil {
		return nil, errors.Wrapf(err, "init shard %q", s.ID())
	}

	if s.hasTargetVectors() {
		if err := s.initTargetVectors(ctx); err != nil {
			return nil, err
		}
		if err := s.initTargetQueues(); err != nil {
			return nil, err
		}
	} else {
		if err := s.initLegacyVector(ctx); err != nil {
			return nil, err
		}
		if err := s.initLegacyQueue(); err != nil {
			return nil, err
		}
	}

	s.initDimensionTracking()

	if asyncEnabled() {
		f := func() {
			// preload unindexed objects in the background
			if s.hasTargetVectors() {
				for targetVector, queue := range s.queues {
					err := queue.PreloadShard(s)
					if err != nil {
						queue.Logger.WithError(err).Errorf("preload shard for target vector: %s", targetVector)
					}
				}
			} else {
				err := s.queue.PreloadShard(s)
				if err != nil {
					s.queue.Logger.WithError(err).Error("preload shard")
				}
			}
		}
		enterrors.GoWrapper(f, s.index.logger)
	}
	s.NotifyReady()

	if exists {
		s.index.logger.Printf("Completed loading shard %s in %s", s.ID(), time.Since(before))
	} else {
		s.index.logger.Printf("Created shard %s in %s", s.ID(), time.Since(before))
	}
	return s, nil
}

func (s *Shard) hasTargetVectors() bool {
	return hasTargetVectors(s.index.vectorIndexUserConfig, s.index.vectorIndexUserConfigs)
}

// target vectors and legacy vector are (supposed to be) exclusive
// method allows to distinguish which of them is configured for the class
func hasTargetVectors(cfg schemaConfig.VectorIndexConfig, targetCfgs map[string]schemaConfig.VectorIndexConfig) bool {
	return len(targetCfgs) != 0
}

func (s *Shard) initTargetVectors(ctx context.Context) error {
	s.vectorIndexes = make(map[string]VectorIndex)
	for targetVector, vectorIndexConfig := range s.index.vectorIndexUserConfigs {
		vectorIndex, err := s.initVectorIndex(ctx, targetVector, vectorIndexConfig)
		if err != nil {
			return fmt.Errorf("cannot create vector index for %q: %w", targetVector, err)
		}
		s.vectorIndexes[targetVector] = vectorIndex
	}
	return nil
}

func (s *Shard) initTargetQueues() error {
	s.queues = make(map[string]*IndexQueue)
	for targetVector, vectorIndex := range s.vectorIndexes {
		queue, err := NewIndexQueue(s.ID(), targetVector, s, vectorIndex, s.centralJobQueue,
			s.indexCheckpoints, IndexQueueOptions{Logger: s.index.logger})
		if err != nil {
			return fmt.Errorf("cannot create index queue for %q: %w", targetVector, err)
		}
		s.queues[targetVector] = queue
	}
	return nil
}

func (s *Shard) initLegacyVector(ctx context.Context) error {
	vectorindex, err := s.initVectorIndex(ctx, "", s.index.vectorIndexUserConfig)
	if err != nil {
		return err
	}
	s.vectorIndex = vectorindex
	return nil
}

func (s *Shard) initLegacyQueue() error {
	queue, err := NewIndexQueue(s.ID(), "", s, s.vectorIndex, s.centralJobQueue,
		s.indexCheckpoints, IndexQueueOptions{Logger: s.index.logger})
	if err != nil {
		return err
	}
	s.queue = queue
	return nil
}

func (s *Shard) initVectorIndex(ctx context.Context, targetVector string, vectorIndexUserConfig schemaConfig.VectorIndexConfig) (VectorIndex, error) {
	if !lsmkv.FeatureUseMergedBuckets {
		return s.initVectorIndex_unmerged(ctx, targetVector, vectorIndexUserConfig)
	}
	var distProv distancer.Provider

	switch vectorIndexUserConfig.DistanceName() {
	case "", common.DistanceCosine:
		distProv = distancer.NewCosineDistanceProvider()
	case common.DistanceDot:
		distProv = distancer.NewDotProductProvider()
	case common.DistanceL2Squared:
		distProv = distancer.NewL2SquaredProvider()
	case common.DistanceManhattan:
		distProv = distancer.NewManhattanProvider()
	case common.DistanceHamming:
		distProv = distancer.NewHammingProvider()
	default:
		return nil, fmt.Errorf("init vector index: %w",
			errors.Errorf("unrecognized distance metric %q,"+
				"choose one of [\"cosine\", \"dot\", \"l2-squared\", \"manhattan\",\"hamming\"]", vectorIndexUserConfig.DistanceName()))
	}

	var vectorIndex VectorIndex

	switch vectorIndexUserConfig.IndexType() {
	case vectorindex.VectorIndexTypeHNSW:
		hnswUserConfig, ok := vectorIndexUserConfig.(hnswent.UserConfig)
		if !ok {
			return nil, errors.Errorf("hnsw vector index: config is not hnsw.UserConfig: %T",
				vectorIndexUserConfig)
		}

		if hnswUserConfig.Skip {
			vectorIndex = noop.NewIndex()
		} else {
			// starts vector cycles if vector is configured
			s.index.cycleCallbacks.vectorCommitLoggerCycle.Start()
			s.index.cycleCallbacks.vectorTombstoneCleanupCycle.Start()

			// a shard can actually have multiple vector indexes:
			// - the main index, which is used for all normal object vectors
			// - a geo property index for each geo prop in the schema
			//
			// here we label the main vector index as such.
			vecIdxID := s.vectorIndexID(targetVector)

			vi, err := hnsw.New(hnsw.Config{
				Logger:               s.index.logger,
				RootPath:             s.path(),
				ID:                   vecIdxID,
				ShardName:            s.name,
				ClassName:            s.index.Config.ClassName.String(),
				PrometheusMetrics:    s.promMetrics,
				VectorForIDThunk:     s.vectorByIndexID,
				TempVectorForIDThunk: s.readVectorByIndexIDIntoSlice,
				DistanceProvider:     distProv,
				MakeCommitLoggerThunk: func() (hnsw.CommitLogger, error) {
					return hnsw.NewCommitLogger(s.path(), vecIdxID,
						s.index.logger, s.cycleCallbacks.vectorCommitLoggerCallbacks,
						hnsw.WithAllocChecker(s.index.allocChecker))
				},
				AllocChecker: s.index.allocChecker,
			}, hnswUserConfig, s.cycleCallbacks.vectorTombstoneCleanupCallbacks,
				s.cycleCallbacks.compactionCallbacks, s.cycleCallbacks.flushCallbacks, s.store)
			if err != nil {
				return nil, errors.Wrapf(err, "init shard %q: hnsw index", s.ID())
			}
			vectorIndex = vi
		}
	case vectorindex.VectorIndexTypeFLAT:
		flatUserConfig, ok := vectorIndexUserConfig.(flatent.UserConfig)
		if !ok {
			return nil, errors.Errorf("flat vector index: config is not flat.UserConfig: %T",
				vectorIndexUserConfig)
		}
		s.index.cycleCallbacks.vectorCommitLoggerCycle.Start()

		// a shard can actually have multiple vector indexes:
		// - the main index, which is used for all normal object vectors
		// - a geo property index for each geo prop in the schema
		//
		// here we label the main vector index as such.
		vecIdxID := s.vectorIndexID(targetVector)

		vi, err := flat.New(flat.Config{
			ID:               vecIdxID,
			TargetVector:     targetVector,
			Logger:           s.index.logger,
			DistanceProvider: distProv,
			AllocChecker:     s.index.allocChecker,
		}, flatUserConfig, s.store)
		if err != nil {
			return nil, errors.Wrapf(err, "init shard %q: flat index", s.ID())
		}
		vectorIndex = vi
	case vectorindex.VectorIndexTypeDYNAMIC:
		dynamicUserConfig, ok := vectorIndexUserConfig.(dynamicent.UserConfig)
		if !ok {
			return nil, errors.Errorf("dynamic vector index: config is not dynamic.UserConfig: %T",
				vectorIndexUserConfig)
		}
		s.index.cycleCallbacks.vectorCommitLoggerCycle.Start()

		// a shard can actually have multiple vector indexes:
		// - the main index, which is used for all normal object vectors
		// - a geo property index for each geo prop in the schema
		//
		// here we label the main vector index as such.
		vecIdxID := s.vectorIndexID(targetVector)

		vi, err := dynamic.New(dynamic.Config{
			ID:                   vecIdxID,
			TargetVector:         targetVector,
			Logger:               s.index.logger,
			DistanceProvider:     distProv,
			RootPath:             s.path(),
			ShardName:            s.name,
			ClassName:            s.index.Config.ClassName.String(),
			PrometheusMetrics:    s.promMetrics,
			VectorForIDThunk:     s.vectorByIndexID,
			TempVectorForIDThunk: s.readVectorByIndexIDIntoSlice,
			MakeCommitLoggerThunk: func() (hnsw.CommitLogger, error) {
				return hnsw.NewCommitLogger(s.path(), vecIdxID,
					s.index.logger, s.cycleCallbacks.vectorCommitLoggerCallbacks)
			},
			TombstoneCallbacks:       s.cycleCallbacks.vectorTombstoneCleanupCallbacks,
			ShardCompactionCallbacks: s.cycleCallbacks.compactionCallbacks,
			ShardFlushCallbacks:      s.cycleCallbacks.flushCallbacks,
		}, dynamicUserConfig, s.store)
		if err != nil {
			return nil, errors.Wrapf(err, "init shard %q: dynamic index", s.ID())
		}
		vectorIndex = vi
	default:
		return nil, fmt.Errorf("Unknown vector index type: %q. Choose one from [\"%s\", \"%s\", \"%s\"]",
			vectorIndexUserConfig.IndexType(), vectorindex.VectorIndexTypeHNSW, vectorindex.VectorIndexTypeFLAT, vectorindex.VectorIndexTypeDYNAMIC)
	}
	defer vectorIndex.PostStartup()
	return vectorIndex, nil
}

func (s *Shard) initNonVector(ctx context.Context, class *models.Class) error {
	if !lsmkv.FeatureUseMergedBuckets {
		return s.initNonVector_unmerged(ctx, class)
	}
	err := s.initLSMStore(ctx)
	if err != nil {
		return errors.Wrapf(err, "init shard %q: shard db", s.ID())
	}

	counter, err := indexcounter.New(s.path())
	if err != nil {
		return errors.Wrapf(err, "init shard %q: index counter", s.ID())
	}
	s.counter = counter
	s.bitmapFactory = roaringset.NewBitmapFactory(s.counter.Get, s.index.logger)

	dataPresent := s.counter.PreviewNext() != 0
	versionPath := path.Join(s.path(), "version")
	versioner, err := newShardVersioner(versionPath, dataPresent)
	if err != nil {
		return errors.Wrapf(err, "init shard %q: check versions", s.ID())
	}
	s.versioner = versioner

	plPath := path.Join(s.path(), "proplengths")
	trck, err := inverted.NewJsonPropertyLengthTracker(plPath, s.index.logger)
	if err != nil {
		return errors.Wrapf(err, "init shard %q: prop length tracker", s.ID())
	}

	s.propLenTracker = trck

	piPath := path.Join(s.index.Config.RootPath, s.ID()+".propids")
	propIds, err := tracker.NewJsonPropertyIdTracker(piPath)
	if err != nil {
		return errors.Wrapf(err, "init shard %q: prop id tracker", s.ID())
	}
	s.propIds = propIds

	if err := s.initProperties(class); err != nil {
		return errors.Wrapf(err, "init shard %q: init per property indices", s.ID())
	}

	return nil
}

func (s *Shard) ID() string {
	return shardId(s.index.ID(), s.name)
}

func (s *Shard) path() string {
	return shardPath(s.index.path(), s.name)
}

func (s *Shard) pathLSM() string {
	return path.Join(s.path(), "lsm")
}

func (s *Shard) vectorIndexID(targetVector string) string {
	if targetVector != "" {
		return fmt.Sprintf("vectors_%s", targetVector)
	}
	return "main"
}

func (s *Shard) uuidToIdLockPoolId(idBytes []byte) uint8 {
	// use the last byte of the uuid to determine which locking-pool a given object should use. The last byte is used
	// as uuids probably often have some kind of order and the last byte will in general be the one that changes the most
	return idBytes[15] % IdLockPoolSize
}

func (s *Shard) initLSMStore(ctx context.Context) error {
	if !lsmkv.FeatureUseMergedBuckets {
		InvalidBucketPanic("Unknwon")
	}
	annotatedLogger := s.index.logger.WithFields(logrus.Fields{
		"shard": s.name,
		"index": s.index.ID(),
		"class": s.index.Config.ClassName,
	})
	var metrics *lsmkv.Metrics
	if s.promMetrics != nil {
		metrics = lsmkv.NewMetrics(s.promMetrics, string(s.index.Config.ClassName), s.name)
	}

	store, err := lsmkv.New(s.pathLSM(), s.path(), annotatedLogger, metrics,
		s.cycleCallbacks.compactionCallbacks, s.cycleCallbacks.flushCallbacks)
	if err != nil {
		return errors.Wrapf(err, "init lsmkv store at %s", s.pathLSM())
	}

	opts := []lsmkv.BucketOption{
		lsmkv.WithStrategy(lsmkv.StrategyReplace),
		lsmkv.WithSecondaryIndices(1),
		lsmkv.WithPread(s.index.Config.AvoidMMap),
		lsmkv.WithKeepTombstones(true),
		s.dynamicMemtableSizing(),
		s.memtableDirtyConfig(),
		lsmkv.WithAllocChecker(s.index.allocChecker),
	}

	if s.metrics != nil && !s.metrics.grouped {
		// If metrics are grouped we cannot observe the count of an individual
		// shard's object store because there is just a single metric. We would
		// override it. See https://github.com/weaviate/weaviate/issues/4396 for
		// details.
		opts = append(opts, lsmkv.WithMonitorCount())
	}
	err = store.CreateOrLoadBucket(ctx, helpers.ObjectsBucketLSM, opts...)
	if err != nil {
		return errors.Wrap(err, "create objects bucket")
	}

	s.store = store

	return nil
}

// IMPORTANT:
// Be advised there exists LazyLoadShard::drop() implementation intended
// to drop shard that was not loaded (instantiated) yet.
// It deletes shard by performing required actions and removing entire shard directory.
// If there is any action that needs to be performed beside files/dirs being removed
// from shard directory, it needs to be reflected as well in LazyLoadShard::drop()
// method to keep drop behaviour consistent.
func (s *Shard) drop() error {
	s.metrics.DeleteShardLabels(s.index.Config.ClassName.String(), s.name)
	s.metrics.baseMetrics.StartUnloadingShard(s.index.Config.ClassName.String())
	s.replicationMap.clear()

	if s.index.Config.TrackVectorDimensions {
		// tracking vector dimensions goroutine only works when tracking is enabled
		// that's why we are trying to stop it only in this case
		s.stopMetrics <- struct{}{}
		// send 0 in when index gets dropped
		s.clearDimensionMetrics()
	}

	ctx, cancel := context.WithTimeout(context.TODO(), 5*time.Second)
	defer cancel()

	// unregister all callbacks at once, in parallel
	if err := cyclemanager.NewCombinedCallbackCtrl(0, s.index.logger,
		s.cycleCallbacks.compactionCallbacksCtrl,
		s.cycleCallbacks.flushCallbacksCtrl,
		s.cycleCallbacks.vectorCombinedCallbacksCtrl,
		s.cycleCallbacks.geoPropsCombinedCallbacksCtrl,
	).Unregister(ctx); err != nil {
		return err
	}

	if err := s.store.Shutdown(ctx); err != nil {
		return errors.Wrap(err, "stop lsmkv store")
	}

	if _, err := os.Stat(s.pathLSM()); err == nil {
		err := os.RemoveAll(s.pathLSM())
		if err != nil {
			return errors.Wrapf(err, "remove lsm store at %s", s.pathLSM())
		}
	}
	// delete indexcount
	err := s.counter.Drop()
	if err != nil {
		return errors.Wrapf(err, "remove indexcount at %s", s.path())
	}

	// delete version
	err = s.versioner.Drop()
	if err != nil {
		return errors.Wrapf(err, "remove version at %s", s.path())
	}

	if s.hasTargetVectors() {
		// TODO run in parallel?
		for targetVector, queue := range s.queues {
			if err = queue.Drop(); err != nil {
				return fmt.Errorf("close queue of vector %q at %s: %w", targetVector, s.path(), err)
			}
		}
		for targetVector, vectorIndex := range s.vectorIndexes {
			if err = vectorIndex.Drop(ctx); err != nil {
				return fmt.Errorf("remove vector index of vector %q at %s: %w", targetVector, s.path(), err)
			}
		}
	} else {
		// delete queue cursor
		if err = s.queue.Drop(); err != nil {
			return errors.Wrapf(err, "close queue at %s", s.path())
		}
		// remove vector index
		if err = s.vectorIndex.Drop(ctx); err != nil {
			return errors.Wrapf(err, "remove vector index at %s", s.path())
		}
	}

	// delete property length tracker
	err = s.GetPropertyLengthTracker().Drop()
	if err != nil {
		return errors.Wrapf(err, "remove prop length tracker at %s", s.path())
	}

	err = s.propIds.Drop()
	if err != nil {
		return errors.Wrapf(err, "remove prop id tracker at %s", s.pathLSM())
	}

	s.propertyIndicesLock.Lock()
	err = s.propertyIndices.DropAll(ctx)
	s.propertyIndicesLock.Unlock()
	if err != nil {
		return errors.Wrapf(err, "remove property specific indices at %s", s.path())
	}

	s.metrics.baseMetrics.FinishUnloadingShard(s.index.Config.ClassName.String())

	return nil
}

func (s *Shard) addIDProperty(ctx context.Context) error {
	if !lsmkv.FeatureUseMergedBuckets {
		return s.addIDProperty_unmerged(ctx)
	}
	if s.isReadOnly() {
		return storagestate.ErrStatusReadOnly
	}

	bucketOpts := []lsmkv.BucketOption{
		lsmkv.WithStrategy(lsmkv.StrategySetCollection),
		lsmkv.WithRegisteredName(helpers.BucketFromPropertyNameLSM(filters.InternalPropID)),
		lsmkv.WithPread(s.index.Config.AvoidMMap),
		lsmkv.WithAllocChecker(s.index.allocChecker),
		s.memtableDirtyConfig(),
	}

	return s.store.CreateOrLoadBucket(ctx,
		"filterable_properties",
		bucketOpts...,
	)
}

func (s *Shard) addDimensionsProperty(ctx context.Context) error {
	if !lsmkv.FeatureUseMergedBuckets {
		return s.addDimensionsProperty_unmerged(ctx)
	}
	if s.isReadOnly() {
		return storagestate.ErrStatusReadOnly
	}

	// Note: this data would fit the "Set" type better, but since the "Map" type
	// is currently optimized better, it is more efficient to use a Map here.
	err := s.store.CreateOrLoadBucket(ctx,
		helpers.DimensionsBucketLSM,
		lsmkv.WithStrategy(lsmkv.StrategyMapCollection),
		lsmkv.WithPread(s.index.Config.AvoidMMap),
		lsmkv.WithAllocChecker(s.index.allocChecker),
	)
	if err != nil {
		return err
	}

	return nil
}

func (s *Shard) addTimestampProperties(ctx context.Context) error {
	if !lsmkv.FeatureUseMergedBuckets {
		return s.addTimestampProperties_unmerged(ctx)
	}
	if s.isReadOnly() {
		return storagestate.ErrStatusReadOnly
	}

	if err := s.addCreationTimeUnixProperty(ctx); err != nil {
		return err
	}
	if err := s.addLastUpdateTimeUnixProperty(ctx); err != nil {
		return err
	}

	return nil
}

func (s *Shard) addCreationTimeUnixProperty(ctx context.Context) error {
	if !lsmkv.FeatureUseMergedBuckets {
		InvalidBucketPanic("Unknwon")
	}
	return s.store.CreateOrLoadBucket(ctx,
		"filterable_properties",
		lsmkv.WithStrategy(lsmkv.StrategyRoaringSet),
		lsmkv.WithRegisteredName(helpers.BucketFromPropertyNameLSM(filters.InternalPropCreationTimeUnix)),
		lsmkv.WithPread(s.index.Config.AvoidMMap),
		s.memtableDirtyConfig(),
		lsmkv.WithAllocChecker(s.index.allocChecker))
}

func (s *Shard) addLastUpdateTimeUnixProperty(ctx context.Context) error {
	if !lsmkv.FeatureUseMergedBuckets {
		InvalidBucketPanic("Unknwon")
	}
	return s.store.CreateOrLoadBucket(ctx,
		"filterable_properties",
		s.memtableDirtyConfig(),
		lsmkv.WithStrategy(lsmkv.StrategyRoaringSet),
		lsmkv.WithRegisteredName(helpers.BucketFromPropertyNameLSM(filters.InternalPropLastUpdateTimeUnix)),
		lsmkv.WithPread(s.index.Config.AvoidMMap))
}

func (s *Shard) memtableDirtyConfig() lsmkv.BucketOption {
	return lsmkv.WithDirtyThreshold(
		time.Duration(s.index.Config.MemtablesFlushDirtyAfter) * time.Second)
}

func (s *Shard) dynamicMemtableSizing() lsmkv.BucketOption {
	if !lsmkv.FeatureUseMergedBuckets {
		InvalidBucketPanic("Unknwon")
	}
	return lsmkv.WithDynamicMemtableSizing(
		s.index.Config.MemtablesInitialSizeMB,
		s.index.Config.MemtablesMaxSizeMB,
		s.index.Config.MemtablesMinActiveSeconds,
		s.index.Config.MemtablesMaxActiveSeconds,
	)
}

func (s *Shard) createPropertyIndex(ctx context.Context, eg *enterrors.ErrorGroupWrapper, props []*models.Property) error {
	if !lsmkv.FeatureUseMergedBuckets {
		InvalidBucketPanic("Unknwon")
	}
	for _, prop := range props {
		if !inverted.HasInvertedIndex(prop) {
			continue
		}

		s.propIds.CreateProperty(prop.Name)
		s.propIds.Flush(false)

		if err := s.createPropertyValueIndex(ctx, prop); err != nil {
			return errors.Wrapf(err, "create property '%s' value index on shard '%s'", prop.Name, s.ID())
		}

		if s.index.invertedIndexConfig.IndexNullState {
			if err := s.createPropertyNullIndex(ctx, prop); err != nil {
				return errors.Wrapf(err, "create property '%s' null index on shard '%s'", prop.Name, s.ID())
			}
<<<<<<< HEAD
		}

		if s.index.invertedIndexConfig.IndexPropertyLength {
			if err := s.createPropertyLengthIndex(ctx, prop); err != nil {
				return errors.Wrapf(err, "create property '%s' length index on shard '%s'", prop.Name, s.ID())
			}
=======
			return nil
		})

		if err := eg.Wait(); err != nil {
			return err
>>>>>>> c6e693f0
		}
	}
	return nil
}

func (s *Shard) createPropertyValueIndex(ctx context.Context, prop *models.Property) error {
	if !lsmkv.FeatureUseMergedBuckets {
		InvalidBucketPanic("Unknwon")
	}

	if s.isReadOnly() {
		return storagestate.ErrStatusReadOnly
	}

	bucketOpts := []lsmkv.BucketOption{
		s.memtableDirtyConfig(),
		s.dynamicMemtableSizing(),
		lsmkv.WithPread(s.index.Config.AvoidMMap),
		lsmkv.WithAllocChecker(s.index.allocChecker),
	}

	// Force creation of filterable properties database file, because later code assumes it already exists
	filterableOpts := append(bucketOpts, lsmkv.WithRegisteredName(helpers.BucketFromPropertyNameLSM(filters.InternalPropID)))
	if err := s.store.CreateOrLoadBucket(ctx,
		"filterable_properties",
		append(filterableOpts, lsmkv.WithStrategy(lsmkv.StrategyRoaringSet))...,
	); err != nil {
		return err
	}

	// Force creation of searchable properties database file, because later code assumes it already exists
	searchableBucketOpts := append(bucketOpts, lsmkv.WithStrategy(lsmkv.StrategyMapCollection))
	if s.versioner.Version() < 2 {
		searchableBucketOpts = append(searchableBucketOpts, lsmkv.WithLegacyMapSorting())
	}

	if err := s.store.CreateOrLoadBucket(ctx,
		"searchable_properties",
		searchableBucketOpts...,
	); err != nil {
		return err
	}

	if inverted.HasFilterableIndex(prop) {

		if dt, _ := schema.AsPrimitive(prop.DataType); dt == schema.DataTypeGeoCoordinates {
			return s.initGeoProp(prop)
		}

		// This creates a single database file for all meta_count properties.  The registered names will redirect to this file, so we don't have to update every callsite
		if schema.IsRefDataType(prop.DataType) {
			refOpts := append(bucketOpts, lsmkv.WithRegisteredName(helpers.BucketFromPropertyNameMetaCountLSM(prop.Name)))
			if err := s.store.CreateOrLoadBucket(ctx,
				"properties_meta_count",
				append(refOpts, lsmkv.WithStrategy(lsmkv.StrategyRoaringSet))...,
			); err != nil {
				return err
			}
		}

		filterableOpts := append(bucketOpts, lsmkv.WithRegisteredName(helpers.BucketFromPropertyNameLSM(prop.Name)))
		if err := s.store.CreateOrLoadBucket(ctx,
			"filterable_properties",
			append(filterableOpts, lsmkv.WithStrategy(lsmkv.StrategyRoaringSet))...,
		); err != nil {
			return err
		}
	}

	if inverted.HasSearchableIndex(prop) {
		searchableBucketOpts := append(bucketOpts, lsmkv.WithStrategy(lsmkv.StrategyMapCollection))
		searchableBucketOpts = append(searchableBucketOpts, lsmkv.WithRegisteredName(helpers.BucketSearchableFromPropertyNameLSM(prop.Name)))
		searchableBucketOpts = append(searchableBucketOpts, lsmkv.WithPread(s.index.Config.AvoidMMap))
		if s.versioner.Version() < 2 {
			searchableBucketOpts = append(searchableBucketOpts, lsmkv.WithLegacyMapSorting())
		}

		if err := s.store.CreateOrLoadBucket(ctx,
			"searchable_properties",
			searchableBucketOpts...,
		); err != nil {
			return err
		}
	}

	return nil
}

func (s *Shard) createPropertyLengthIndex(ctx context.Context, prop *models.Property) error {
	if !lsmkv.FeatureUseMergedBuckets {
		InvalidBucketPanic("Unknwon")
	}
	if s.isReadOnly() {
		return storagestate.ErrStatusReadOnly
	}

	// some datatypes are not added to the inverted index, so we can skip them here
	switch schema.DataType(prop.DataType[0]) {
	case schema.DataTypeGeoCoordinates, schema.DataTypePhoneNumber, schema.DataTypeBlob, schema.DataTypeInt,
		schema.DataTypeNumber, schema.DataTypeBoolean, schema.DataTypeDate:
		return nil
	default:
	}

	return s.store.CreateOrLoadBucket(ctx,
		"filterable_properties",
		lsmkv.WithStrategy(lsmkv.StrategyRoaringSet),
		lsmkv.WithRegisteredName(helpers.BucketFromPropertyNameLengthLSM(prop.Name)),
		lsmkv.WithPread(s.index.Config.AvoidMMap),
		lsmkv.WithAllocChecker(s.index.allocChecker),
	)
}

func (s *Shard) createPropertyNullIndex(ctx context.Context, prop *models.Property) error {
	if !lsmkv.FeatureUseMergedBuckets {
		InvalidBucketPanic("Unknwon")
	}
	if s.isReadOnly() {
		return storagestate.ErrStatusReadOnly
	}

	return s.store.CreateOrLoadBucket(ctx,
		"null_properties",
		lsmkv.WithStrategy(lsmkv.StrategyRoaringSet),
		lsmkv.WithRegisteredName(helpers.BucketFromPropertyNameNullLSM(prop.Name)),
		lsmkv.WithPread(s.index.Config.AvoidMMap),
		lsmkv.WithAllocChecker(s.index.allocChecker),
	)
}

func (s *Shard) UpdateVectorIndexConfig(ctx context.Context, updated schemaConfig.VectorIndexConfig) error {
	if !lsmkv.FeatureUseMergedBuckets {
		return s.UpdateVectorIndexConfig_unmerged(ctx, updated)
	}

	if s.isReadOnly() {
		return storagestate.ErrStatusReadOnly
	}

	err := s.UpdateStatus(storagestate.StatusReadOnly.String())
	if err != nil {
		return fmt.Errorf("attempt to mark read-only: %w", err)
	}

	return s.VectorIndex().UpdateUserConfig(updated, func() {
		s.UpdateStatus(storagestate.StatusReady.String())
	})
}

func (s *Shard) UpdateVectorIndexConfigs(ctx context.Context, updated map[string]schemaConfig.VectorIndexConfig) error {
	if s.isReadOnly() {
		return storagestate.ErrStatusReadOnly
	}
	if err := s.UpdateStatus(storagestate.StatusReadOnly.String()); err != nil {
		return fmt.Errorf("attempt to mark read-only: %w", err)
	}

	wg := new(sync.WaitGroup)
	var err error
	for targetName, targetCfg := range updated {
		wg.Add(1)
		if err = s.VectorIndexForName(targetName).UpdateUserConfig(targetCfg, wg.Done); err != nil {
			break
		}
	}

	f := func() {
		wg.Wait()
		s.UpdateStatus(storagestate.StatusReady.String())
	}
	enterrors.GoWrapper(f, s.index.logger)

	return err
}

func (s *Shard) Shutdown(ctx context.Context) error {
	if s.index.Config.TrackVectorDimensions {
		// tracking vector dimensions goroutine only works when tracking is enabled
		// that's why we are trying to stop it only in this case
		s.stopMetrics <- struct{}{}
	}

	var err error
	if err = s.GetPropertyLengthTracker().Close(); err != nil {
		return errors.Wrap(err, "close prop length tracker")
	}

	if err := s.propIds.Close(); err != nil {
		return errors.Wrap(err, "close prop id tracker")
	}

	// to ensure that all commitlog entries are written to disk.
	// otherwise in some cases the tombstone cleanup process'
	// 'RemoveTombstone' entry is not picked up on restarts
	// resulting in perpetually attempting to remove a tombstone
	// which doesn't actually exist anymore
	if err := s.vectorIndex.Flush(); err != nil {
		return errors.Wrap(err, "flush vector index commitlog")
	}

	if err := s.vectorIndex.Shutdown(ctx); err != nil {
		return errors.Wrap(err, "shut down vector index")
	}
	if s.hasTargetVectors() {
		// TODO run in parallel?
		for targetVector, queue := range s.queues {
			if err = queue.Close(); err != nil {
				return fmt.Errorf("shut down vector index queue of vector %q: %w", targetVector, err)
			}
		}
		for targetVector, vectorIndex := range s.vectorIndexes {
			if err = vectorIndex.Flush(); err != nil {
				return fmt.Errorf("flush vector index commitlog of vector %q: %w", targetVector, err)
			}
			if err = vectorIndex.Shutdown(ctx); err != nil {
				return fmt.Errorf("shut down vector index of vector %q: %w", targetVector, err)
			}
		}
	} else {
		if err = s.queue.Close(); err != nil {
			return errors.Wrap(err, "shut down vector index queue")
		}
		// to ensure that all commitlog entries are written to disk.
		// otherwise in some cases the tombstone cleanup process'
		// 'RemoveTombstone' entry is not picked up on restarts
		// resulting in perpetually attempting to remove a tombstone
		// which doesn't actually exist anymore
		if err = s.vectorIndex.Flush(); err != nil {
			return errors.Wrap(err, "flush vector index commitlog")
		}
		if err = s.vectorIndex.Shutdown(ctx); err != nil {
			return errors.Wrap(err, "shut down vector index")
		}
	}

	// unregister all callbacks at once, in parallel
	if err = cyclemanager.NewCombinedCallbackCtrl(0, s.index.logger,
		s.cycleCallbacks.compactionCallbacksCtrl,
		s.cycleCallbacks.flushCallbacksCtrl,
		s.cycleCallbacks.vectorCombinedCallbacksCtrl,
		s.cycleCallbacks.geoPropsCombinedCallbacksCtrl,
	).Unregister(ctx); err != nil {
		return err
	}

	if err = s.store.Shutdown(ctx); err != nil {
		return errors.Wrap(err, "stop lsmkv store")
	}

	return nil
}

func (s *Shard) NotifyReady() {
	s.initStatus()
	s.index.logger.
		WithField("action", "startup").
		Debugf("shard=%s is ready", s.name)
}

// ObjectCount returns the exact count at any moment
func (s *Shard) ObjectCount() int {
	b := s.store.Bucket(helpers.ObjectsBucketLSM)
	if b == nil {
		return 0
	}

	return b.Count()
}

// ObjectCountAsync returns the eventually consistent "async" count which is
// much cheaper to obtain
func (s *Shard) ObjectCountAsync() int {
	b := s.store.Bucket(helpers.ObjectsBucketLSM)
	if b == nil {
		return 0
	}

	return b.CountAsync()
}

func (s *Shard) isFallbackToSearchable() bool {
	return s.fallbackToSearchable
}

func (s *Shard) tenant() string {
	// TODO provide better impl
	if s.index.partitioningEnabled {
		return s.name
	}
	return ""
}

func shardId(indexId, shardName string) string {
	return fmt.Sprintf("%s_%s", indexId, shardName)
}

func shardPath(indexPath, shardName string) string {
	return path.Join(indexPath, shardName)
}

func bucketKeyPropertyLength(length int) ([]byte, error) {
	return inverted.LexicographicallySortableInt64(int64(length))
}

func bucketKeyPropertyNull(isNull bool) ([]byte, error) {
	if isNull {
		return []byte{uint8(filters.InternalNullState)}, nil
	}
	return []byte{uint8(filters.InternalNotNullState)}, nil
}

<<<<<<< HEAD
func InvalidBucketPanic(bucket string) {
	// Stack trace in string
	str := string(debug.Stack())
	// Log the stack trace
	panic(fmt.Sprintf("Invalid bucket: %s\n%s", bucket, str))
=======
func (s *Shard) Activity() int32 {
	return s.activityTracker.Load()
>>>>>>> c6e693f0
}<|MERGE_RESOLUTION|>--- conflicted
+++ resolved
@@ -160,7 +160,6 @@
 
 	Metrics() *Metrics
 
-<<<<<<< HEAD
 	CreatePropertyIndex_unmerged(ctx context.Context, eg *enterrors.ErrorGroupWrapper, props []*models.Property) error
 	UuidToIdLockPoolId_unmerged(idBytes []byte) uint8
 	Drop_unmerged() error
@@ -170,12 +169,10 @@
 	ObjectCount_unmerged() int
 	NotifyReady_unmerged()
 	UpdateVectorIndexConfig_unmerged(ctx context.Context, updated schemaConfig.VectorIndexConfig) error
-=======
 	// A thread-safe counter that goes up any time there is activity on this
 	// shard. The absolute value has no meaning, it's only purpose is to compare
 	// the previous value to the current value.
 	Activity() int32
->>>>>>> c6e693f0
 }
 
 // Shard is the smallest completely-contained index unit. A shard manages
@@ -852,22 +849,15 @@
 			if err := s.createPropertyNullIndex(ctx, prop); err != nil {
 				return errors.Wrapf(err, "create property '%s' null index on shard '%s'", prop.Name, s.ID())
 			}
-<<<<<<< HEAD
 		}
 
 		if s.index.invertedIndexConfig.IndexPropertyLength {
 			if err := s.createPropertyLengthIndex(ctx, prop); err != nil {
 				return errors.Wrapf(err, "create property '%s' length index on shard '%s'", prop.Name, s.ID())
 			}
-=======
-			return nil
-		})
-
-		if err := eg.Wait(); err != nil {
-			return err
->>>>>>> c6e693f0
-		}
-	}
+		}
+	}
+
 	return nil
 }
 
@@ -1177,14 +1167,13 @@
 	return []byte{uint8(filters.InternalNotNullState)}, nil
 }
 
-<<<<<<< HEAD
 func InvalidBucketPanic(bucket string) {
 	// Stack trace in string
 	str := string(debug.Stack())
 	// Log the stack trace
 	panic(fmt.Sprintf("Invalid bucket: %s\n%s", bucket, str))
-=======
+}
+
 func (s *Shard) Activity() int32 {
 	return s.activityTracker.Load()
->>>>>>> c6e693f0
 }