--- conflicted
+++ resolved
@@ -30,8 +30,8 @@
 }
 
 type DeserializationResult struct {
-<<<<<<< HEAD
 	Nodes               []*vertex
+	NodesDeleted        map[uint64]struct{}
 	Entrypoint          uint64
 	Level               uint16
 	Tombstones          map[uint64]struct{}
@@ -41,18 +41,6 @@
 	CompressionSQData   *compressionhelpers.SQData
 	CompressionLASQData *compressionhelpers.LASQData
 	Compressed          bool
-=======
-	Nodes             []*vertex
-	NodesDeleted      map[uint64]struct{}
-	Entrypoint        uint64
-	Level             uint16
-	Tombstones        map[uint64]struct{}
-	TombstonesDeleted map[uint64]struct{}
-	EntrypointChanged bool
-	CompressionPQData *compressionhelpers.PQData
-	CompressionSQData *compressionhelpers.SQData
-	Compressed        bool
->>>>>>> 3c283409
 
 	// If there is no entry for the links at a level to be replaced, we must
 	// assume that all links were appended and prior state must exist
