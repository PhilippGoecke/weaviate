//                           _       _
// __      _____  __ ___   ___  __ _| |_ ___
// \ \ /\ / / _ \/ _` \ \ / / |/ _` | __/ _ \
//  \ V  V /  __/ (_| |\ V /| | (_| | ||  __/
//   \_/\_/ \___|\__,_| \_/ |_|\__,_|\__\___|
//
//  Copyright © 2016 - 2023 Weaviate B.V. All rights reserved.
//
//  CONTACT: hello@weaviate.io
//

package hnsw

import (
<<<<<<< HEAD
	"github.com/pkg/errors"
	"github.com/weaviate/weaviate/adapters/repos/db/vector/compressionhelpers"
=======
	"context"
	"encoding/binary"
	"errors"
	"fmt"

	"github.com/weaviate/weaviate/adapters/repos/db/helpers"
	"github.com/weaviate/weaviate/adapters/repos/db/vector/ssdhelpers"
	entlsmkv "github.com/weaviate/weaviate/entities/lsmkv"
	"github.com/weaviate/weaviate/entities/storobj"
>>>>>>> 04921c01
	ent "github.com/weaviate/weaviate/entities/vectorindex/hnsw"
)

func (h *hnsw) calculateOptimalSegments(dims int) int {
	if dims >= 2048 && dims%8 == 0 {
		return dims / 8
	} else if dims >= 768 && dims%6 == 0 {
		return dims / 6
	} else if dims >= 256 && dims%4 == 0 {
		return dims / 4
	} else if dims%2 == 0 {
		return dims / 2
	}
	return dims
}

func (h *hnsw) compress(cfg ent.UserConfig) error {
	if !cfg.PQ.Enabled && !cfg.BQ.Enabled {
		return nil
	}

	h.compressActionLock.Lock()
	defer h.compressActionLock.Unlock()
	data := h.cache.All()
	if cfg.PQ.Enabled {
		if h.isEmpty() {
			return errors.New("Compress command cannot be executed before inserting some data. Please, insert your data first.")
		}
		dims := int(h.dims)

		if cfg.PQ.Segments <= 0 {
			cfg.PQ.Segments = h.calculateOptimalSegments(dims)
			h.pqConfig.Segments = cfg.PQ.Segments
		}

		cleanData := make([][]float32, 0, len(data))
		for _, point := range data {
			if point == nil {
				continue
			}
			cleanData = append(cleanData, point)
		}

<<<<<<< HEAD
		var err error
		h.compressor, err = compressionhelpers.NewPQCompressor(cfg.PQ, h.distancerProvider, dims, 1e12, h.logger, cleanData, h.store)
		if err != nil {
			return errors.Wrap(err, "Compressing vectors.")
		}
		h.commitLog.AddPQ(h.compressor.ExposeFields())
	} else {
		var err error
		h.compressor, err = compressionhelpers.NewBQCompressor(h.distancerProvider, 1e12, h.logger, h.store)
		if err != nil {
			return err
		}
	}
	compressionhelpers.Concurrently(uint64(len(data)),
=======
	data := h.cache.All()
	cleanData := make([][]float32, 0, len(data))
	for i := range data {
		// Rather than just taking the cache dump at face value, let's explicitly
		// request the vectors. Otherwise we would miss any vector that's currently
		// not in the cache, for example because the cache is not hot yet after a
		// restart.
		p, err := h.cache.Get(context.Background(), uint64(i))
		if err != nil {
			var e storobj.ErrNotFound
			if errors.As(err, &e) {
				// already deleted, ignore
				continue
			} else {
				return fmt.Errorf("unexpected error obtaining vectors for fitting: %w", err)
			}
		}

		if p == nil {
			// already deleted, ignore
			continue
		}

		cleanData = append(cleanData, p)
	}

	h.compressedVectorsCache.Grow(uint64(len(data)))
	h.pq.Fit(cleanData)

	h.compressActionLock.Lock()
	defer h.compressActionLock.Unlock()
	ssdhelpers.Concurrently(uint64(len(data)),
>>>>>>> 04921c01
		func(index uint64) {
			if data[index] == nil {
				return
			}
			h.compressor.Preload(index, data[index])
		})

	h.compressed.Store(true)
	h.cache.Drop()
	return nil
}<|MERGE_RESOLUTION|>--- conflicted
+++ resolved
@@ -12,20 +12,13 @@
 package hnsw
 
 import (
-<<<<<<< HEAD
-	"github.com/pkg/errors"
-	"github.com/weaviate/weaviate/adapters/repos/db/vector/compressionhelpers"
-=======
 	"context"
-	"encoding/binary"
 	"errors"
 	"fmt"
 
-	"github.com/weaviate/weaviate/adapters/repos/db/helpers"
-	"github.com/weaviate/weaviate/adapters/repos/db/vector/ssdhelpers"
-	entlsmkv "github.com/weaviate/weaviate/entities/lsmkv"
+	"github.com/weaviate/weaviate/adapters/repos/db/vector/compressionhelpers"
+
 	"github.com/weaviate/weaviate/entities/storobj"
->>>>>>> 04921c01
 	ent "github.com/weaviate/weaviate/entities/vectorindex/hnsw"
 )
 
@@ -62,18 +55,34 @@
 		}
 
 		cleanData := make([][]float32, 0, len(data))
-		for _, point := range data {
-			if point == nil {
+		for i := range data {
+			// Rather than just taking the cache dump at face value, let's explicitly
+			// request the vectors. Otherwise we would miss any vector that's currently
+			// not in the cache, for example because the cache is not hot yet after a
+			// restart.
+			p, err := h.cache.Get(context.Background(), uint64(i))
+			if err != nil {
+				var e storobj.ErrNotFound
+				if errors.As(err, &e) {
+					// already deleted, ignore
+					continue
+				} else {
+					return fmt.Errorf("unexpected error obtaining vectors for fitting: %w", err)
+				}
+			}
+
+			if p == nil {
+				// already deleted, ignore
 				continue
 			}
-			cleanData = append(cleanData, point)
+
+			cleanData = append(cleanData, p)
 		}
 
-<<<<<<< HEAD
 		var err error
 		h.compressor, err = compressionhelpers.NewPQCompressor(cfg.PQ, h.distancerProvider, dims, 1e12, h.logger, cleanData, h.store)
 		if err != nil {
-			return errors.Wrap(err, "Compressing vectors.")
+			return fmt.Errorf("Compressing vectors: %w", err)
 		}
 		h.commitLog.AddPQ(h.compressor.ExposeFields())
 	} else {
@@ -84,40 +93,6 @@
 		}
 	}
 	compressionhelpers.Concurrently(uint64(len(data)),
-=======
-	data := h.cache.All()
-	cleanData := make([][]float32, 0, len(data))
-	for i := range data {
-		// Rather than just taking the cache dump at face value, let's explicitly
-		// request the vectors. Otherwise we would miss any vector that's currently
-		// not in the cache, for example because the cache is not hot yet after a
-		// restart.
-		p, err := h.cache.Get(context.Background(), uint64(i))
-		if err != nil {
-			var e storobj.ErrNotFound
-			if errors.As(err, &e) {
-				// already deleted, ignore
-				continue
-			} else {
-				return fmt.Errorf("unexpected error obtaining vectors for fitting: %w", err)
-			}
-		}
-
-		if p == nil {
-			// already deleted, ignore
-			continue
-		}
-
-		cleanData = append(cleanData, p)
-	}
-
-	h.compressedVectorsCache.Grow(uint64(len(data)))
-	h.pq.Fit(cleanData)
-
-	h.compressActionLock.Lock()
-	defer h.compressActionLock.Unlock()
-	ssdhelpers.Concurrently(uint64(len(data)),
->>>>>>> 04921c01
 		func(index uint64) {
 			if data[index] == nil {
 				return
