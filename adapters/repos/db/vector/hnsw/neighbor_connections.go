//                           _       _
// __      _____  __ ___   ___  __ _| |_ ___
// \ \ /\ / / _ \/ _` \ \ / / |/ _` | __/ _ \
//  \ V  V /  __/ (_| |\ V /| | (_| | ||  __/
//   \_/\_/ \___|\__,_| \_/ |_|\__,_|\__\___|
//
//  Copyright © 2016 - 2024 Weaviate B.V. All rights reserved.
//
//  CONTACT: hello@weaviate.io
//

package hnsw

import (
	"context"
	"fmt"
	"math"
	"time"

	"github.com/pkg/errors"
	"github.com/sirupsen/logrus"
	"github.com/weaviate/weaviate/adapters/repos/db/helpers"
	"github.com/weaviate/weaviate/adapters/repos/db/priorityqueue"
	"github.com/weaviate/weaviate/adapters/repos/db/vector/compressionhelpers"
	"github.com/weaviate/weaviate/adapters/repos/db/vector/hnsw/visited"
	"github.com/weaviate/weaviate/entities/storobj"
)

func (h *hnsw) findAndConnectNeighbors(node *vertex,
	entryPointID uint64, nodeVec []float32, distancer compressionhelpers.CompressorDistancer, targetLevel, currentMaxLevel int,
	denyList helpers.AllowList,
) error {
	nfc := newNeighborFinderConnector(h, node, entryPointID, nodeVec, distancer, targetLevel,
		currentMaxLevel, denyList, false)

	return nfc.Do()
}

func (h *hnsw) reconnectNeighboursOf(node *vertex,
	entryPointID uint64, nodeVec []float32, distancer compressionhelpers.CompressorDistancer, targetLevel, currentMaxLevel int,
	denyList helpers.AllowList,
) error {
	nfc := newNeighborFinderConnector(h, node, entryPointID, nodeVec, distancer, targetLevel,
		currentMaxLevel, denyList, true)

	return nfc.Do()
}

type neighborFinderConnector struct {
	ctx             context.Context
	graph           *hnsw
	node            *vertex
	entryPointID    uint64
	entryPointDist  float32
	nodeVec         []float32
	distancer       compressionhelpers.CompressorDistancer
	targetLevel     int
	currentMaxLevel int
	denyList        helpers.AllowList
	// bufLinksLog     BufferedLinksLogger
	tombstoneCleanupNodes bool
}

func newNeighborFinderConnector(graph *hnsw, node *vertex, entryPointID uint64,
	nodeVec []float32, distancer compressionhelpers.CompressorDistancer, targetLevel, currentMaxLevel int,
	denyList helpers.AllowList, tombstoneCleanupNodes bool,
) *neighborFinderConnector {
	return &neighborFinderConnector{
		ctx:                   graph.shutdownCtx,
		graph:                 graph,
		node:                  node,
		entryPointID:          entryPointID,
		nodeVec:               nodeVec,
		distancer:             distancer,
		targetLevel:           targetLevel,
		currentMaxLevel:       currentMaxLevel,
		denyList:              denyList,
		tombstoneCleanupNodes: tombstoneCleanupNodes,
	}
}

func (n *neighborFinderConnector) Do() error {
	for level := min(n.targetLevel, n.currentMaxLevel); level >= 0; level-- {
		err := n.doAtLevel(level)
		if err != nil {
			return errors.Wrapf(err, "at level %d", level)
		}
	}

	return nil
}

func (n *neighborFinderConnector) processNode(id uint64) (float32, error) {
	var dist float32
	var err error

	if n.distancer == nil {
		dist, err = n.graph.distBetweenNodeAndVec(id, n.nodeVec)
	} else {
		dist, err = n.distancer.DistanceToNode(id)
	}

	var e storobj.ErrNotFound
	if errors.As(err, &e) {
		if n.graph.handleDeletedNode(e.DocID) {
			n.graph.logger.WithField("op", "hnsw.neighbor_finder_connector.process_node").WithField("node", e.DocID).Error(err)
		}
		return math.MaxFloat32, nil
	}
	if err != nil {
		return math.MaxFloat32, fmt.Errorf(
			"calculate distance between insert node and entrypoint: %w", err)
	}
	return dist, nil
}

func (n *neighborFinderConnector) processRecursively(from uint64, results *priorityqueue.Queue[any], visited visited.ListSet, level, top int) error {
	if top <= 0 {
		return nil
	}
	if err := n.ctx.Err(); err != nil {
		return err
	}

<<<<<<< HEAD
	// n.graph.RLock()
	// nodesLen := uint64(len(n.graph.nodes))
	// n.graph.Unlock()
=======
	n.graph.RLock()
	nodesLen := uint64(len(n.graph.nodes))
	n.graph.RUnlock()
>>>>>>> 8b55df6d
	var pending []uint64
	// lock the nodes slice
	n.graph.shardedNodeLocks.RLock(from)
	if uint64(len(n.graph.nodes)) < from || n.graph.nodes[from] == nil {
		if n.graph.handleDeletedNode(from) {
			n.graph.logger.WithField("op", "hnsw.neighbor_finder_connector.process_recursively").WithField("node", from).Error("node not found")
		}
		n.graph.shardedNodeLocks.RUnlock(from)
		return nil
	}
	// lock the node itself
	n.graph.nodes[from].Lock()
	if level >= len(n.graph.nodes[from].connections) {
		n.graph.nodes[from].Unlock()
		n.graph.shardedNodeLocks.RUnlock(from)
		return nil
	}
	connections := make([]uint64, len(n.graph.nodes[from].connections[level]))
	copy(connections, n.graph.nodes[from].connections[level])
	n.graph.nodes[from].Unlock()
	n.graph.shardedNodeLocks.RUnlock(from)
	for _, id := range connections {
		if visited.Visited(id) {
			continue
		}
		visited.Visit(id)
		if n.denyList.Contains(id) {
			pending = append(pending, id)
			continue
		}

		dist, err := n.processNode(id)
		if err != nil {
			var e storobj.ErrNotFound
			if errors.As(err, &e) {
				// node was deleted in the meantime
				continue
			} else {
				return err
			}
		}
		if results.Len() >= top && dist < results.Top().Dist {
			results.Pop()
			results.Insert(id, dist)
		} else if results.Len() < top {
			results.Insert(id, dist)
		}
	}
	for _, id := range pending {
		if results.Len() >= top {
			dist, err := n.processNode(id)
			if err != nil {
				var e storobj.ErrNotFound
				if errors.As(err, &e) {
					// node was deleted in the meantime
					continue
				}
				return err
			}
			if dist > results.Top().Dist {
				continue
			}
		}
		err := n.processRecursively(id, results, visited, level, top)
		if err != nil {
			return err
		}
	}
	return nil
}

func (n *neighborFinderConnector) doAtLevel(level int) error {
	before := time.Now()

	var results *priorityqueue.Queue[any]
	var extraIDs []uint64 = nil
	var total int = 0
	var maxConnections int = n.graph.maximumConnections

	if n.tombstoneCleanupNodes {
		results = n.graph.pools.pqResults.GetMax(n.graph.efConstruction)

		n.graph.pools.visitedListsLock.RLock()
		visited := n.graph.pools.visitedLists.Borrow()
		n.graph.pools.visitedListsLock.RUnlock()
		n.node.Lock()
		connections := make([]uint64, len(n.node.connections[level]))
		copy(connections, n.node.connections[level])
		n.node.Unlock()
		visited.Visit(n.node.id)
		top := n.graph.efConstruction
		var pending []uint64 = nil

		for _, id := range connections {
			visited.Visit(id)
			if n.denyList.Contains(id) {
				pending = append(pending, id)
				continue
			}
			extraIDs = append(extraIDs, id)
			top--
			total++
		}
		for _, id := range pending {
			visited.Visit(id)
			err := n.processRecursively(id, results, visited, level, top)
			if err != nil {
				n.graph.pools.visitedListsLock.RLock()
				n.graph.pools.visitedLists.Return(visited)
				n.graph.pools.visitedListsLock.RUnlock()
				return err
			}
		}
		n.graph.pools.visitedListsLock.RLock()
		n.graph.pools.visitedLists.Return(visited)
		n.graph.pools.visitedListsLock.RUnlock()
		// use dynamic max connections only during tombstone cleanup
		maxConnections = n.maximumConnections(level)
	} else {
		if err := n.pickEntrypoint(); err != nil {
			return errors.Wrap(err, "pick entrypoint at level beginning")
		}
		eps := priorityqueue.NewMin[any](1)
		eps.Insert(n.entryPointID, n.entryPointDist)
		var err error

		results, err = n.graph.searchLayerByVectorWithDistancer(n.nodeVec, eps, n.graph.efConstruction,
			level, nil, n.distancer)
		if err != nil {
			return errors.Wrapf(err, "search layer at level %d", level)
		}

		n.graph.insertMetrics.findAndConnectSearch(before)
		before = time.Now()
	}

	if err := n.graph.selectNeighborsHeuristic(results, maxConnections-total, n.denyList); err != nil {
		return errors.Wrap(err, "heuristic")
	}

	n.graph.insertMetrics.findAndConnectHeuristic(before)
	before = time.Now()

	// // for distributed spike
	// neighborsAtLevel[level] = neighbors

	neighbors := make([]uint64, total, total+results.Len())
	copy(neighbors, extraIDs)
	for results.Len() > 0 {
		id := results.Pop().ID
		neighbors = append(neighbors, id)
	}

	n.graph.pools.pqResults.Put(results)

	// set all outgoing in one go
	n.node.setConnectionsAtLevel(level, neighbors)
	if err := n.graph.commitLog.ReplaceLinksAtLevel(n.node.id, level, neighbors); err != nil {
		return errors.Wrapf(err, "ReplaceLinksAtLevel node %d at level %d", n.node.id, level)
	}

	for _, neighborID := range neighbors {
		if err := n.connectNeighborAtLevel(neighborID, level); err != nil {
			return errors.Wrapf(err, "connect neighbor %d", neighborID)
		}
	}

	if len(neighbors) > 0 {
		// there could be no neighbors left, if all are marked deleted, in this
		// case, don't change the entrypoint
		nextEntryPointID := neighbors[len(neighbors)-1]
		if nextEntryPointID == n.node.id {
			return nil
		}

		n.entryPointID = nextEntryPointID
	}

	n.graph.insertMetrics.findAndConnectUpdateConnections(before)
	return nil
}

func (n *neighborFinderConnector) connectNeighborAtLevel(neighborID uint64,
	level int,
) error {
	neighbor := n.graph.nodeByID(neighborID)
	if skip := n.skipNeighbor(neighbor); skip {
		return nil
	}

	neighbor.Lock()
	defer neighbor.Unlock()
	if level > neighbor.level {
		// upgrade neighbor level if the level is out of sync due to a delete re-assign
		neighbor.upgradeToLevelNoLock(level)
	}
	currentConnections := neighbor.connectionsAtLevelNoLock(level)

	maximumConnections := n.maximumConnections(level)
	if len(currentConnections) < maximumConnections {
		// we can simply append
		// updatedConnections = append(currentConnections, n.node.id)
		neighbor.appendConnectionAtLevelNoLock(level, n.node.id, maximumConnections)
		if err := n.graph.commitLog.AddLinkAtLevel(neighbor.id, level, n.node.id); err != nil {
			return err
		}
	} else {
		// we need to run the heuristic

		dist, err := n.graph.distBetweenNodes(n.node.id, neighborID)
		var e storobj.ErrNotFound
		if err != nil && errors.As(err, &e) {
			if n.graph.handleDeletedNode(e.DocID) {
				n.graph.logger.WithField("op", "hnsw.neighbor_finder_connector.connect_neighbor_at_level_one").WithField("node", e.DocID).Error(err)
			}
			// it seems either the node or the neighbor were deleted in the meantime,
			// there is nothing we can do now
			return nil
		}
		if err != nil {
			return errors.Wrapf(err, "dist between %d and %d", n.node.id, neighborID)
		}

		candidates := priorityqueue.NewMax[any](len(currentConnections) + 1)
		candidates.Insert(n.node.id, dist)

		for _, existingConnection := range currentConnections {
			dist, err := n.graph.distBetweenNodes(existingConnection, neighborID)
			var e storobj.ErrNotFound
			if errors.As(err, &e) {
				if n.graph.handleDeletedNode(e.DocID) {
					n.graph.logger.WithField("op", "hnsw.neighbor_finder_connector.connect_neighbor_at_level_two").WithField("node", e.DocID).Error(err)
				}
				// was deleted in the meantime
				continue
			}
			if err != nil {
				return errors.Wrapf(err, "dist between %d and %d", existingConnection, neighborID)
			}

			candidates.Insert(existingConnection, dist)
		}

		err = n.graph.selectNeighborsHeuristic(candidates, maximumConnections, n.denyList)
		if err != nil {
			return errors.Wrap(err, "connect neighbors")
		}

		neighbor.resetConnectionsAtLevelNoLock(level)
		if err := n.graph.commitLog.ClearLinksAtLevel(neighbor.id, uint16(level)); err != nil {
			return err
		}

		for candidates.Len() > 0 {
			id := candidates.Pop().ID
			neighbor.appendConnectionAtLevelNoLock(level, id, maximumConnections)
			if err := n.graph.commitLog.AddLinkAtLevel(neighbor.id, level, id); err != nil {
				return err
			}
		}
	}

	return nil
}

func (n *neighborFinderConnector) skipNeighbor(neighbor *vertex) bool {
	if neighbor == n.node {
		// don't connect to self
		return true
	}

	if neighbor == nil || n.graph.hasTombstone(neighbor.id) {
		// don't connect to tombstoned nodes. This would only increase the
		// cleanup that needs to be done. Even worse: A tombstoned node can be
		// cleaned up at any time, also while we are connecting to it. So,
		// while the node still exists right now, it might already be nil in
		// the next line, which would lead to a nil-pointer panic.
		return true
	}

	return false
}

func (n *neighborFinderConnector) maximumConnections(level int) int {
	if level == 0 {
		return n.graph.maximumConnectionsLayerZero
	}

	return n.graph.maximumConnections
}

func (n *neighborFinderConnector) pickEntrypoint() error {
	// the neighborFinderConnector always has a suggestion for an entrypoint that
	// it got from the outside, most of the times we can use this, but in some
	// cases we can't. To see if we can use it, three conditions need to be met:
	//
	// 1. it needs to exist in the graph, i.e. be not nil
	//
	// 2. it can't be under maintenance
	//
	// 3. we need to be able to obtain a vector for it

	candidate := n.entryPointID

	// for our search we will need a copy of the current deny list, however, the
	// cost of that copy can be significant. Let's first verify if the global
	// entrypoint candidate is usable. If yes, we can return early and skip the
	// copy.
	success, err := n.tryEpCandidate(candidate)
	if err != nil {
		var e storobj.ErrNotFound
		if !errors.As(err, &e) {
			return err
		}

		// node was deleted in the meantime
		// ignore the error and move to the logic below which will try more candidates
	}

	if success {
		// the global ep candidate is usable, let's skip the following logic (and
		// therefore avoid the copy)
		return nil
	}

	// The global candidate is not usable, we need to find a new one.
	localDeny := n.denyList.WrapOnWrite()

	// make sure the loop cannot block forever. In most cases, results should be
	// found within micro to milliseconds, this is just a last resort to handle
	// the unknown somewhat gracefully, for example if there is a bug in the
	// underlying object store and we cannot retrieve the vector in time, etc.
	ctx, cancel := context.WithTimeout(context.Background(), 60*time.Second)
	defer cancel()
	n.graph.logger.WithFields(logrus.Fields{
		"action":   "pick_entrypoint",
		"duration": 60 * time.Second,
	}).Debug("context.WithTimeout")

	for {
		if err := ctx.Err(); err != nil {
			return err
		}

		success, err := n.tryEpCandidate(candidate)
		if err != nil {
			var e storobj.ErrNotFound
			if !errors.As(err, &e) {
				return err
			}

			// node was deleted in the meantime
			// ignore the error and try the next candidate
		}

		if success {
			return nil
		}

		// no success so far, we need to keep going and find a better candidate
		// make sure we never visit this candidate again
		localDeny.Insert(candidate)
		// now find a new one

		alternative, _, err := n.graph.findNewLocalEntrypoint(localDeny,
			n.graph.currentMaximumLayer, candidate)
		if err != nil {
			return err
		}
		candidate = alternative
	}
}

func (n *neighborFinderConnector) tryEpCandidate(candidate uint64) (bool, error) {
	node := n.graph.nodeByID(candidate)
	if node == nil {
		return false, nil
	}

	if node.isUnderMaintenance() {
		return false, nil
	}

	var dist float32
	var err error
	if n.distancer == nil {
		dist, err = n.graph.distBetweenNodeAndVec(candidate, n.nodeVec)
	} else {
		dist, err = n.distancer.DistanceToNode(candidate)
	}
	var e storobj.ErrNotFound
	if errors.As(err, &e) {
		if n.graph.handleDeletedNode(e.DocID) {
			n.graph.logger.WithField("op", "hnsw.neighbor_finder_connector.try_ep_candidate").WithField("node", e.DocID).Error(err)
		}
		return false, nil
	}
	if err != nil {
		return false, fmt.Errorf("calculate distance between insert node and entrypoint: %w", err)
	}

	// we were able to calculate a distance, we're good
	n.entryPointDist = dist
	n.entryPointID = candidate
	return true, nil
}<|MERGE_RESOLUTION|>--- conflicted
+++ resolved
@@ -122,19 +122,13 @@
 		return err
 	}
 
-<<<<<<< HEAD
-	// n.graph.RLock()
-	// nodesLen := uint64(len(n.graph.nodes))
-	// n.graph.Unlock()
-=======
 	n.graph.RLock()
 	nodesLen := uint64(len(n.graph.nodes))
 	n.graph.RUnlock()
->>>>>>> 8b55df6d
 	var pending []uint64
 	// lock the nodes slice
 	n.graph.shardedNodeLocks.RLock(from)
-	if uint64(len(n.graph.nodes)) < from || n.graph.nodes[from] == nil {
+	if nodesLen < from || n.graph.nodes[from] == nil {
 		if n.graph.handleDeletedNode(from) {
 			n.graph.logger.WithField("op", "hnsw.neighbor_finder_connector.process_recursively").WithField("node", from).Error("node not found")
 		}
