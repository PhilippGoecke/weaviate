--- conflicted
+++ resolved
@@ -128,15 +128,10 @@
 	var pending []uint64
 	// lock the nodes slice
 	n.graph.shardedNodeLocks.RLock(from)
-<<<<<<< HEAD
-	if uint64(len(n.graph.nodes)) < from || n.graph.nodes[from] == nil {
+	if nodesLen < from || n.graph.nodes[from] == nil {
 		if n.graph.handleDeletedNode(from) {
 			n.graph.logger.WithField("op", "hnsw.neighbor_finder_connector.process_recursively").WithField("node", from).Error("node not found")
 		}
-=======
-	if nodesLen < from || n.graph.nodes[from] == nil {
-		n.graph.handleDeletedNode(from)
->>>>>>> d98734ef
 		n.graph.shardedNodeLocks.RUnlock(from)
 		return nil
 	}
